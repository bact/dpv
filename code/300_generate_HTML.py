#!/usr/bin/env python3
#author: Harshvardhan J. Pandit 

"""
Generates documentation for DPV
"""

# This script reads RDF, creates an in-memory `dict` holding
# all concepts, and then uses it to produce HTML by using
# Jinja templates - which is essentially HTML with some logic
# that Jinja uses to populate based on passed data.

import json
from rdflib import Graph, Namespace, BNode, Literal
from rdflib import RDF, RDFS, OWL, SKOS
from rdflib import URIRef
import shutil
import logging
logging.basicConfig(
    level=logging.DEBUG, format='%(levelname)s - %(funcName)s :: %(lineno)d - %(message)s')
DEBUG = logging.debug
INFO = logging.info

# [[vocab_management.py]] contains:
# [namespaces](vocab_management.html#namespaces),
# [RDF contents and paths](vocab_management.html#csv-files),
# [criteria for accepted terms](vocab_management.html#term-statuses),
# [serialisation export configuration](vocab_management.html#serialisations),
# [translation import configuration](vocab_management.html#translations),
# [export paths and configuration](vocab_management.html#export)
from vocab_management import *

from pygments import highlight
from pygments.lexers import get_lexer_by_name
from pygments.formatters import HtmlFormatter
pyg_lexer = get_lexer_by_name("turtle", stripall=True)
pyg_formatter = HtmlFormatter(cssclass="source", noclasses=True)

# == DATA class ==

class DATA(object):
    """
    The DATA class holds the data loaded from RDF files and makes it
    accessible as python dicts. It also provides functions to load the
    data at vocab and module levels.
    """

    # === data-dicts ===

    # `data` holds a dict for each vocabulary
    data = {}
    # `modules` holds a dict for each vocabulary and then a dict for
    # modules within that vocabulary
    modules = {}
    # `schemes` holds concept schemes (this isn't currently used)
    schemes = {}
    # `concepts` is a dict acting as a lookup table for all concepts
    # parsed - they keys are full IRI and prefixed notation with
    # the same dict as value
    concepts = {}
    # concepts_prefixed = {}
    # 'graph' will contain ALL triples - helpful if we want to produce
    # a single RDF or CSV file containing all concepts. This is also 
    # helpful to create the index search interface.
    graph = Graph()
    
    # === load-vocab ===
    @staticmethod
    def load_vocab(filepath:str, vocab:str) -> None:
        """
        loads the RDF triples from specified filepath and saves it
        in DATA dicts under the vocab namespace
        """
        INFO(f'loading {vocab} data from {filepath}')
        graph = Graph()
        graph.parse(filepath)
        graph.ns = { k:v for k,v in NAMESPACES.items() }
        DATA.graph += graph
        vocab_data = {}
        for s, p, o in graph:
            # ==== parse-subject ====

            # skip profile metadata
            if p.startswith(NAMESPACES['profile']) or p.startswith(NAMESPACES['role']):
                continue
            elif s.startswith('https://w3id.org/dpv/guides') or s.startswith('https://w3id.org/dpv/primer'):
                continue
            elif o.startswith('https://w3id.org/dpv/guides') or o.startswith('https://w3id.org/dpv/primer'):
                continue
            # elif s.startswith('https://w3id.org/dpv/examples') and vocab != 'dex':
            #     continue
            # elif o.startswith('https://w3id.org/dpv/examples') and vocab != 'dex':
            #     continue

            # elif o.startswith(NAMESPACES['profile']) or o.startswith(NAMESPACES['role']):
            #     continue

            # check if this is the vocab IRI
            # if len(s) < len(NAMESPACES[vocab]): continue
            # n3 gets prefix:term using the n3 notation
            # which makes it easier to directly look up terms
            # rather than using the full IRIs
            term = s.n3(graph.namespace_manager)
            if term not in DATA.concepts: # first occurence
                # DATA.concepts is a dict holding all concepts that 
                # are parsed. Keys are IRIs and prefixed notations -
                # duplicates with reference to the same dict as value,
                # to make it easy to lookup terms by either way.
                # Each entry value contains:
                DATA.concepts[term] = {
                    # `iri`: the full IRI
                    'iri': s,
                    # `prefixed`: the prefixed form i.e. ns:Term
                    'prefixed': term, 
                    # `prefix`: the prefix i.e ns
                    'prefix': term.split(':')[0],
                    # `term`: the term i.e. IRI without ns
                    'term': term.split(':')[1],
                    # `vocab`: vocab name as passed in param
                    'vocab': vocab,
                    # `namespace`: ns IRI i.e. without the term
                    'namespace': s.replace(term.split(':')[1], ''),
                    # `_dpvterm`: boolean stating if term is in any DPV vocab
                    '_dpvterm': s.startswith('https://w3id.org/dpv'),
                    # `_termsource`: vocabs where this term is used
                    '_termsource': set(),
                    '_ignored': term in IGNORED_TERMS,
                }
                # for DPV terms, the `term` is set to non-prefixed 'Term'
                # and for non-DPV terms, it is set to prefixed 'ns:Term'
                # to visually see they are external
                # if DATA.concepts[term]['_dpvterm'] is False:
                #     DATA.concepts[term]['term'] = term
                DATA.concepts[s] = DATA.concepts[term]
            term = DATA.concepts[term]
            term['_termsource'].add(vocab)
            vocab_data[term['prefixed']] = term

            if f'{s}#' == NAMESPACES[vocab]:
                term['_type'] = 'metadata'
                term['vocab'] = vocab
                term['namespace'] = NAMESPACES[vocab]
                term['prefix'] = vocab
                DATA.data[f'{vocab}-metadata'] = term

            # ==== parse-predicate ====

            # For properties and objects, the term dict contains the
            # prefixed form as key, e.g. skos:prefLabel of Term will
            # be saved as `ns:Term: { 'skos:prefLabel': <value> }`.
            rel = p.n3(graph.namespace_manager)
            if p in term:
                # If there are multiple values for a given property,
                # then they are stored as a list under the same key.
                if type(term[p]) is list:
                    if o in term[p]: continue # duplicate triple
                    # There are two variations for the keys,
                    # full IRI and prefixed form - so that the
                    # term's properties can be accessed using both
                    # the IRI and the prefixed forms as keys
                    term[p].append(o)
                    term[rel] = term[p]
                else:
                    if o == term[p]: continue # duplicate triple 
                    term[p] = [term[p], o]
                    term[rel] = term[p]
            else:
                term[p] = o
                term[rel] = term[p]

            # ==== parse-object ====

            # Objects can be DPV terms, external terms, or literals.
            if type(o) is not Literal:
                obj = o.n3(graph.namespace_manager)
                # For DPV and existing terms - they may already be present
                # in the data dicts or this could be their first occurence,
                # in which case they won't have any metadata.
                # Whenever their declaration is parsed, the existing dict 
                # gets updated with the metadata (label, etc.).
                # For new concepts, the metadata stored is the same as 
                # the earlier new term metadata
                if obj not in DATA.concepts:
                    DATA.concepts[obj] = {
                        'iri': o,
                        'prefixed': obj,
                        'prefix': obj.split(':')[0],
                        'term': obj.split(':')[1],
                        'vocab': vocab,
                        'namespace': o.replace(obj.split(':')[1], ''),
                        '_dpvterm': o.startswith('https://w3id.org/dpv'),
                        '_termsource': set(),
                        '_ignored': obj in IGNORED_TERMS,
                    }
                    DATA.concepts[obj]['_termsource'].add(vocab)
                    # If this is an external concept, the term should
                    # be used with prefixed notation
                    # if DATA.concepts[obj]['_dpvterm'] is False:
                    #     DATA.concepts[obj]['term'] = obj
                    DATA.concepts[o] = DATA.concepts[obj]
                if p == RDF.type and o == RDFS.Class:
                    term['_type'] = "class"
                elif p == RDF.type and o == RDF.Property:
                    term['_type'] = "property" 
                elif p == SKOS.inScheme:
                    if obj not in DATA.schemes:
                        DATA.schemes[obj] = {}
                    DATA.schemes[obj][term['prefixed']] = term
            else: # obj is a literal
                if type(o) == BNode:
                    # TODO: handling BNodes is icky at the moment
                    obj = o
                else:
                    obj = str(o)

        # `vocab_data` is the collection of terms in a vocab,
        # stored under `vocab` key in `DATA.data`
        DATA.data[vocab] = vocab_data
        for concept in vocab_data.values():
            if '_type' not in concept: # term is neither class/property
                concept['_type'] = 'notcp'
            # Ensure there are no duplicate labels or annotations 
            for prop in (
                    'skos:prefLabel', 'dct:created', 'dct:modified',):
                if prop not in concept: continue
                if type(concept[prop]) is list and len(concept[prop]) > 1:
                    concept[prop] = concept[prop][0]
            # For literals with text, there can be multiple languages.
            # For each term's properties with multiple languages,
            # construct `{prop: {'lang': 'value'}}`
            for prop in (
                    'skos:prefLabel', 'skos:definition', 'skos:scopeNote'):
                if prop not in concept: continue # unsupported text
                values = ensure_list(concept[prop])
                languages = {'en': []}
                for prop_value in values:
                    if prop_value.language is None: # default lang is EN
                        languages['en'].append(prop_value)
                        continue
                    if prop_value.language not in languages: 
                        continue # unsupported language
                    languages[prop_value.language].append(prop_value)
                for language, values in languages.items():
                    if len(values) == 1: # single item, don't make a list
                        concept[f'{prop}-{language}'] = values[0]
                    else: # multiple items, keep the list
                        concept[f'{prop}-{language}'] = values

    # ==== load-module ====
    @staticmethod
    def load_module(filepath:str, module:str, vocab:str) -> None:
        """
        loads the RDF triples from specified filepath and saves it
        in DATA dicts under the vocab/module namespace
        """
        INFO(f'loading {vocab}:{module} data from {filepath}')
        graph = Graph()
        graph.parse(filepath)
        graph.ns = { k:v for k,v in NAMESPACES.items() }
        module_data_temp = {}
        # For modules, only the list of concepts is to be generated,
        # since all the actual data needed would have been parsed from
        # the `load_vocab` and be available in the dicts.
        # Modules are a 'grouping of concepts' - they are useful to
        # generate the HTML sections and dedicated pages.
        # Each module contains the specified structure
        module_data = {
            # `metadata`: about the module with prefix to use
            'metadata': {'prefix': vocab, 'name': {module}},
            # `classes`: list of classes in module
            'classes': {},
            # `properties`: list of properties in module
            'properties': {},
            # `schemes`: list of concept schemes in module
            'schemes': {},
        }
        # Modules are stored under the `vocab` they belong to
        # such that `DATA.modules[vocab]` gives all the modules
        # within that vocab
        if vocab not in DATA.modules:
            DATA.modules[vocab] = {}
        DATA.modules[vocab][module] = module_data
        # Populate the classes/properties in module
        for s, _, _ in graph:
            if len(s) < len(NAMESPACES[vocab]): continue # vocab IRI
            term = s.n3(graph.namespace_manager)
            if term.startswith('_'): # BNode
                continue
            elif s.startswith('https://w3id.org/dpv/guides') or s.startswith('https://w3id.org/dpv/primer'):
                continue
            elif s.startswith('https://w3id.org/dpv/guides') and vocab != 'dex':
                continue
            term = DATA.concepts[term]
            # Each term records which modules it belongs to via `module`
            if 'module' not in term:
                term['module'] = []
            if module not in term['module']:
                term['module'].append(module)
            if term['_type'] == 'class':
                module_data['classes'][term['prefixed']] = term
            elif term['_type'] == 'property':
                module_data['properties'][term['prefixed']] = term
        # Populate the concept schemes
        if f'{vocab}:{module}-classes' in DATA.schemes:
            scheme = DATA.schemes[f'{vocab}:{module}-classes']
            module_data['schemes']['classes'] = scheme
        if f'{vocab}:{module}-properties' in DATA.schemes:
            scheme = DATA.schemes[f'{vocab}:{module}-properties']


# == Helper Functions ==

def get_concept_list(term:list) -> list:
    """
    get list of concepts for the list of terms provided - 
    the concepts are sorted by IRI
    """
    if not term:
        return []
    if not type(term) is list:
        term = [term]
    return sorted(
        [DATA.concepts[item] for item in term], 
        key=lambda x: x['iri'])

# === Hierarchy ===

def get_hierarchy(term:dict, relation:str) -> list:
    """
    Generic function to return the hierarchy emanating from the
    term based on the provided relation. For parents the relation is `skos:broader`, and for children it is `skos:narrower`.
    """
    if relation not in term: return []
    terms = term[relation]
    terms = ensure_list(terms)

    # The documentation assumes relation=parents/ancestor to write
    # the algorithm. Otherwise relation can also be children.
    # `ancestor_set` ensures each ancestor is only 'found' once as there
    # can be multiple paths to the same ancestor from multiple parents
    ancestor_set = set()
    ancestory = []
    
    # `_get_ancestor` returns the last/highest ancestor for a given
    # concept, defined as a term with no further parents.
    # This allows accessing the 'top concept' within that term's 
    # taxonomy, and is useful to declare in term description tables.
    # The `ancestorlist` is a mutable list of parents/ancestors
    # passed in each recursion as the term checks its parents,
    # until there are no more parents - at which point the 'path'
    # from term to ancestor is in the `ancestorlist`, and which is
    # added to `ancestory`.
    def _get_ancestor(term:dict, ancestorlist:list) -> None:
        '''helper function to get list of ancestors for given term'''
        # If there are no parents, this is the ancestor.
        # Add the list of ancestors to ancestory and return.
        if relation not in DATA.concepts[term]:
            ancestory.append(ancestorlist)
            return
        # There are parents, so see if they have ancestors.
        # If there are multiple parents, there are multiple
        # possible ancestors - so copy the current ancestorlist
        # and delve deeper recursively for each parent
        parents = DATA.concepts[term][relation]
        if type(parents) is list:
            parents.sort()
            for parent in parents:
                ancestor_set.add(parent)
                parentlist = ancestorlist.copy()
                parentlist.append(parent)
                _get_ancestor(parent, parentlist)
        else:
            ancestorlist.append(parents)
            ancestor_set.add(parents)
            _get_ancestor(parents, ancestorlist)
    for parent in terms:
        _get_ancestor(parent, [parent])
    # To ensure only the unique paths are recorded, filter
    # the parentlists based on whether the first term has not 
    # already been registered as an parent/ancestor for another
    # term i.e. for a path A->B->C, ensure another path B->C 
    # doesn't show up as it would be a 'duplicate'.
    ancestorlist = [
        parentlist for parentlist in ancestory
        if parentlist[0] not in ancestor_set]
    ancestory = [] # retrieve parent concepts from DATA
    for parentlist in ancestorlist:
        ancestory.append([DATA.concepts[parent] for parent in parentlist])
    ancestory.sort(key=lambda x: x[0]['term'])
    return ancestory


# ==== Parent Hierarchy ====
def get_parent_hierarchy(term:dict) -> list:
    """
    get hierarchy of parents/ancestors for given term.
    Parents are defined using `skos:broader`
    """
    return get_hierarchy(term, 'skos:broader')


# ==== Children Hierarchy ==== 
def get_children_hierarchy(term):
    """
    Get a hierarchy of all children for the given term.
    Children are defined using `skos:narrower`
    """
    return get_hierarchy(term, 'skos:narrower')


# ==== Organise into hierarchy ====
def organise_hierarchy(terms:list, top:str=None) -> dict:
    """
    Organise the given list of terms into a hierarchy.
    `terms` is a list of terms to be organised into a hierarchy,
    `top` is the optional top concept - if provided then only
    those terms that are organised under it will be returned.
    returns `{ parent: { children: { grandchildren: { } } } }`
    """
    data = {}
    for term in terms:
        data[term] = { 'parents': [], 'children': [] }
    # Some metadata dicts have `prefix` added amongst
    # the list of concepts - remove that.
    if 'prefix' in data:
        del data['prefix'] # this isn't a term

    results = {}
    # From each term, populate parents and children lists
    if top is None:
        for key, term in terms.items():
            if 'skos:broader' in term: # has parents
                parents = term['skos:broader'] # get parents
                parents = ensure_list(parents)
                for parent in parents: # check parents are not present in terms
                    # if parents are in terms, that means this isn't a top
                    # concept and shouldn't be returned
                    if prefix_from_iri(parent) in terms:
                        break
                else:
                    results[key] = term
            else:
                results[key] = term
        return {k:results[k] for k in sorted(results.keys(), key=str.casefold)}
    # else: top is not None
    for key, term in terms.items():
        if 'skos:broader' in term: # has parents
            parents = term['skos:broader'] # get parents
            parents = ensure_list(parents)
            for parent in parents: # only return those items where parent is top
                if prefix_from_iri(parent) == top:
                    results[key] = term
                    break
    return {k:results[k] for k in sorted(results.keys(), key=str.casefold)}


# === Other Helper Functions

def get_sources(sources:str|list) -> list:
    """
    Source strings are organised as (link,label),(link2,label2)...
    This function extracts them and returns them as a list of tuples
    containing (link,label) for each
    """
    sources = ensure_list(sources)
    returnval = []
    for source in sources:
        if type(source) is str: 
            returnval.append([source, sources])
        if type(source) is BNode: 
            returnval.append([ # order is x=url, y=label
                DATA.concepts[source]['schema:url'],
                DATA.concepts[source]['schema:name']])
    return sorted(returnval, key=lambda x: x[0])


def ensure_list(item) -> list:
    """
    Simple function that ensures item is a list or puts it in one
    """
    if type(item) is not list:
        item = [item]
    return item


def ensure_list_unique(item) -> list:
    """
    Simple function that ensures item is a list or puts it in one
    """
    if not item: return []
    item = ensure_list(item)
    if type(item[0]) != dict:
        return set(item)
    items = {}
    for x in item:
        items[x['iri']] = x
    return list(items.values())


def filter_type(itemlist:list, itemtype:list, vocab:str=None) -> list:
    """
    Filters itemlist for items that match itemtype and optionally
    limits them to specified vocab
    """
    itemtype = ensure_list(itemtype)
    results = []
    for item in itemlist:
        if type(item) is not dict:
            item = DATA.concepts[item]
        itemvocab = item['vocab']
        if vocab != itemvocab or 'rdf:type' not in item:
            if vocab is not None:
                continue
        # DEBUG(item)
        parents = ensure_list(item['rdf:type'])
        flag_parent = False
        for p in parents:
            prefixed = prefix_from_iri(p)
            for parenttype in itemtype:
                if prefixed == parenttype:
                    results.append(item)
                    break
            if flag_parent:
                break
    return results


def filter_type_dict(itemdict:dict, itemtype:list) -> dict:
    itemtype = ensure_list(itemtype)
    filtered_items = filter_type(itemdict.values(), itemtype)
    return {item['prefixed']: itemdict[item['prefixed']] for item in filtered_items}


def get_prop_with_term_domain(term:dict, vocab:str) -> list:
    """
    Retrieves properties where specified term is in the domain.
    Property domain can be the term or the term's parents/types
    """
    props = set()
    term_types = term['rdf:type']
    term_types = [str(x) for x in term_types]
    term_types.append(str(term['iri']))
    for prop in DATA.concepts.values():
        if '_type' not in prop: continue # not a useful term
        if prop['_type'] != 'property': continue
        if 'dcam:domainIncludes' not in prop: continue
        for domain in ensure_list(prop['dcam:domainIncludes']):
            for t in term_types:
                if str(domain) == t:
                    props.add(prop['prefixed'])
    return [DATA.concepts[c] for c in props]


def get_prop_with_term_range(term:dict, vocab:str) -> list:
    """
    Retrieves properties where specified term is in the range.
    Property range can be the term or the term's parents/types
    """
    props = set()
    term_types = get_parent_hierarchy(term)
    term_types = {x['iri'] for y in term_types for x in y}
    term_types.add((term['iri']))
    for prop in DATA.concepts.values():
        if '_type' not in prop: continue # not a useful term
        if prop['_type'] != 'property': continue
        if 'dcam:rangeIncludes' not in prop: continue
        for domain in ensure_list(prop['dcam:rangeIncludes']):
            for t in term_types:
                if domain == t:
                    props.add(prop['prefixed'])
    return [DATA.concepts[c] for c in props]


def expand_time_interval(term:dict, prop:str) -> str:
    """
    Takes a time interval (declared using TIME vocabulary) and
    returns a string representation. The time interval is associated
    with the `term` using the specified `prop` relation
    """
    if prop not in term:
        return ''
    intervals = ensure_list(term[prop]) # this would be a BNode
    returnset = set()
    for interval in intervals:
        interval = DATA.concepts[interval]
        returnval = ''
        # Interval starting point or N/A if none exists
        if 'time:hasBeginning' in interval:
            start = DATA.concepts[interval['time:hasBeginning']]['time:inXSDDate']
            returnval = str(start)
        else:
            returnval = 'N/A'
        returnval += '/'
        # Interval ending point or N/A if none exists
        if 'time:hasEnd' in interval:
            end = DATA.concepts[interval['time:hasEnd']]['time:inXSDDate']
            returnval += str(end)
        else:
            returnval += 'ongoing'
        returnset.add(returnval)
    return ','.join(returnset)


def sort_iris(items:list) -> list:
    """
    Helper function to sort list of IRIs
    """
    return sorted(items, key=str)


def resolve_concepts(items:str | list) -> str | list:
    """
    Helper function to take a list of IRIs or prefixed terms
    and return a list with their data from the lookup table
    """
    if type(items) is list:
        if type(items[0]) is dict: # concepts are already resolved
            return items
        return [DATA.concepts[x] for x in items]
    return DATA.concepts[items]


def retrieve_example(exampleID:str, syntaxHighlight=True) -> tuple:
    """
    Retrieves the example specified by provided ID.
    The example contents are read from the associated file if needed.
    """
    ex = DATA.data['dex'][exampleID]
    if 'dct:source' in ex:
        with open(f"../examples/{ex['dct:source']}", 'r') as fd:
            contents = fd.read()
    else:
        contents = ex['rdf:value']
    if str(ex['dct:format']) == 'text/turtle':
        contents = highlight(contents.strip(), pyg_lexer, pyg_formatter)
        contents = contents.replace("<pre ", "<pre class='nohighlight'")
    return ex, contents


def retrieve_example_for_concept(concept:dict) -> list:
    """
    Retrieves list of examples associated with concept
    """
    if 'vann:example' not in concept:
        return []
    # Get associated examples from concept's data
    examples = ensure_list(concept['vann:example'])
    # Get prefixed notation for examples
    examples = [prefix_from_iri(ex) for ex in examples]
    # Retrieve example data
    examples = [DATA.data['dex'][ex] for ex in examples]
    # Sort examplese by IRI
    examples.sort(key=lambda x: x['iri'])
    return examples


def translation_message(concept:dict, field:str, lang:str) -> str:
    """
    Retrieves `lang` translation for `concept[field]` if present,
    otherwise returns EN text with suffix 'translation missing'
    """
    if field not in concept: return None
    if f'{field}-{lang}' not in concept:
        return f'{concept[field]} (translation missing)'
    return concept[f'{field}-{lang}']


def make_anchor_link(concept:str|dict) -> str:
    """
    Generates an HTML anchor link using the given concept.
    Can be passed a string (prefixed term) or a dict
    """
    if type(concept) == str:
        concept = DATA.concepts[concept]
    iri = concept['iri']
    term = concept['term']
    return f"<a href='{iri}'><code>{term}</code></a>"


def replace_iri_owl(concept:dict) -> str:
    """
    Replaces the given IRI (concept dict)
    with its OWL variant. Only works for DPV concepts.
    """
    if not concept['_dpvterm']: return concept['iri']
    iri = concept['iri']
    term = '#' + concept['term']
    return iri.replace(term, f'/owl/{term}')


def replace_prefix_owl(concept:dict) -> str:
    """
    Replaces the given IRI (concept dict)
    with its OWL variant. Only works for DPV concepts.
    """
    if not concept['_dpvterm']: return concept['prefixed']
    prefix = concept['prefixed'].split(':')[0]
    return f"{prefix}-owl:{concept['term']}"


def get_additional_annotations(concept:dict) -> list:
    """
    Get additional annotations for the term table
    other than those present/common for all terms
    """
    results = []
    common_annotations = (
            'rdf', 'rdfs', 'skos', 'dct', 'sw', 'vann', 'schema', 
            'dcam', 'foaf',
        )
    for key, value in concept.items():
        if key.startswith('http'): continue # only use prefixed forms
        if ':' not in key: continue # not a RDF term
        if '-' in key: continue # e.g. prefLabel-en
        vocab = key.split(':')[0]
        if vocab in common_annotations: continue
        key = DATA.concepts[key]['skos:prefLabel']
        values = []
        for val in sorted(ensure_list(value)):
            if val in DATA.concepts:
                values.append(DATA.concepts[val])
            else:
                values.append(value)
        results.append((key, values))
    results.sort(key=lambda x: x[0])
    return results


def get_attrib(term, key):
    DEBUG(f'{term}: {type(term)}')
    return term[key]


def is_sunset(term):
    if 'sw:term_status' not in term: return False
    return str(term['sw:term_status']) == "sunset"


def check_rdf_type(parents, verify_parent):
    parents = ensure_list(parents)
    for parent in parents:
        if prefix_from_iri(parent) == verify_parent: return True
    return False


# == HTML Export ==

# === Jinja setup ===
from jinja2 import FileSystemLoader, Environment
template_loader = FileSystemLoader(searchpath=f'{TEMPLATE_PATH}')
template_env = Environment(
    loader=template_loader, 
    autoescape=True, trim_blocks=True, lstrip_blocks=True)

JINJA2_FILTERS = {
    'prefix_this': prefix_from_iri,
    'generate_author_affiliation': generate_author_affiliation,
    'get_concept_list': get_concept_list,
    'get_parent_hierarchy': get_parent_hierarchy,
    'get_children_hierarchy': get_children_hierarchy,
    'organise_hierarchy': organise_hierarchy,
    'get_sources': get_sources,
    'ensure_list': ensure_list,
    'ensure_list_unique': ensure_list_unique,
    'filter_type': filter_type,
    'filter_type_dict': filter_type_dict,
    'get_prop_with_term_domain': get_prop_with_term_domain,
    'get_prop_with_term_range': get_prop_with_term_range,
    'expand_time_interval': expand_time_interval,
    'sort_iris': sort_iris,
    'resolve_concepts': resolve_concepts,
    'retrieve_example': retrieve_example,
    'retrieve_example_for_concept': retrieve_example_for_concept,
    'translation_message': translation_message,
    'make_anchor_link': make_anchor_link,
    'replace_iri_owl': replace_iri_owl,
    'replace_prefix_owl': replace_prefix_owl,
    'get_additional_annotations': get_additional_annotations,
    'get_attrib': get_attrib,
    'is_sunset': is_sunset,
    'check_rdf_type': check_rdf_type,
}
template_env.filters.update(JINJA2_FILTERS)

def _write_template(
    template:str, filepath:str, filename:str,
    vocab:str, index:bool=False, owl:bool=True, lang:str="en"):
    """
    Helper function to refactor jinja output function.
    `template` is the name of the template to load.
    `filepath` is the full path of the output file.
    `filename` is the name of the file to write.
    `vocab` is the vocab name whose data will be used in output.
    `index` (default False) controls creating copy with name `index-<lang>`
    `lang` is the language to use in output (default=EN).
    The `vocab` (without -lang suffix) page is only written for EN language.
    """
    params = {
        'data': DATA.data,
        'vocab': DATA.data[vocab],
        'modules': DATA.modules[vocab],
        'vocab_name': vocab,
        'lang': lang,
        'template': template_env.get_template(template),
        'RDF_VOCABS': RDF_VOCABS,
        'DPV_VERSION': DPV_VERSION,
        'DOCUMENT_STATUS': DOCUMENT_STATUS,
    }
    template = template_env.get_template(template)
    with open(f'{filepath}/{filename}-{lang}.html', 'w+') as fd:
        fd.write(template.render(**params))
        INFO(f'wrote {filename} spec at {filepath}/{filename}-{lang}.html')
    if lang == "en":
        shutil.copy(
            f'{filepath}/{filename}-{lang}.html', # src
            f'{filepath}/{filename}.html') # dest
        INFO(f'wrote {filename} spec at {filepath}/{filename}.html')
    if index:
        shutil.copy(
            f'{filepath}/{filename}-{lang}.html', # src
            f'{filepath}/index-{lang}.html') # dest
        INFO(f'wrote {filename} spec at {filepath}/index-{lang}.html')
        if lang == "en":
            shutil.copy(
                f'{filepath}/{filename}-{lang}.html', # src
                f'{filepath}/index.html') # dest
            INFO(f'wrote {filename} spec at {filepath}/index.html')
    if owl:
        if vocab != 'loc':
            template = template_env.get_template('template_owl_generic_index.jinja2')
        else:
            template = template_env.get_template('template_locations_owl.jinja2')
        params['owl'] = OWL
        with open(f'{filepath}/{filename}-owl.html', 'w+') as fd:
            fd.write(template.render(**params))
            INFO(f'wrote {filename} OWL spec at {filepath}/{filename}-owl.html')  



# === Load RDF data ===
for vocab, vocab_data in RDF_VOCABS.items(): 
    # Load vocab RDF data into DATA dicts
    DATA.load_vocab(vocab_data['vocab'], vocab)
    module_data = {}
    DATA.modules[vocab] = {}
    # Load the module RDF data and store it in DATA dicts
    for module, filepath in vocab_data['modules'].items():
        DATA.load_module(filepath, module, vocab)
        module_name = module.split('-')[0] # e.g. consent-type = consent
        if module_name not in module_data:
            module_data[module_name] = {}
            module_data[module_name]['index'] = {}
        module_data[module_name][module] = DATA.modules[vocab][module]
        module_data[module_name]['prefix'] = vocab
        for data in DATA.modules[vocab][module].values():
            for k, v in data.items():
                module_data[module_name]['index'][k] = v

    # === Write Vocab HTML file ===
    _write_template(
        template=vocab_data['template'],
        filepath=vocab_data["export"], filename=vocab,
        index=True, vocab=vocab, lang="en")
    for lang in IMPORT_TRANSLATIONS:
        _write_template(
            template=vocab_data['template'],
            filepath=vocab_data["export"], filename=vocab,
            index=True, vocab=vocab, lang=lang)

    # === Write Module HTML file ===
    if 'module-template' not in vocab_data:
        continue # this vocab doesn't have module specific docs
    for module, data in module_data.items():
        if module not in vocab_data['module-template']:
            INFO(f'{module} has no template associated - skipping')
            continue
        INFO(f'exporting {module} page')
        _write_template(
            template=vocab_data['module-template'][module],
            filepath=f"{vocab_data['export']}/modules", filename=module,
            index=False, vocab=vocab, lang="en")
        for lang in IMPORT_TRANSLATIONS:
            _write_template(
            template=vocab_data['module-template'][module],
            filepath=f"{vocab_data['export']}/modules", filename=module,
            index=False, vocab=vocab, lang=lang)


# == Collate Missing Translations ==
import json
# [[vocab_management.py]] declares the languages for which
# translations should exist and the paths to save the data
with open(TRANSLATIONS_MISSING_FILE, 'r') as fd:
    data = json.load(fd)
if data and ':' in list(data.keys())[0]: # hack to detect repeated script call
    missing = {lang:{} for lang in IMPORT_TRANSLATIONS}
    # For each concept declared in the missing translations file,
    # collect the label, definition, and (if exists) scope note
    # and save it back to the missing translations file.
    for concept, languages in data.items():
        for lang in languages:
            namespace, term = concept.split(':')
            if namespace not in DATA.data:
                DEBUG(f"ignored translations missing - external concept {concept}")
                continue
            concept = DATA.data[namespace][concept]
            missing[lang][concept['prefixed']] = {
                'label': concept['skos:prefLabel']
                }
            if 'skos:definition' in concept:
                missing[lang][concept['prefixed']]['definition'] = concept['skos:definition']
            if 'skos:scopeNote' in concept:
                missing[lang][concept['prefixed']]['usage'] = concept['skos:scopeNote']
    with open(TRANSLATIONS_MISSING_FILE, 'w') as fd:
        json.dump(missing, fd, indent=2)
        INFO(F"missing translations collected in {TRANSLATIONS_MISSING_FILE}")

INFO('*'*40)

<<<<<<< HEAD
INFO('Generating GUIDES')

for doc, data in GUIDES.items():
    DEBUG(f'generating guide: {doc}')
    template = data['template']
    filepath = f"{data['output']}"
    with open(filepath, 'w') as fd:
        template = template_env.get_template(template)
        fd.write(template.render(DPV_VERSION=DPV_VERSION, DOCUMENT_STATUS=DOCUMENT_STATUS))
    INFO(f"wrote guide {doc} at {filepath}")
with open('../guides/index.html', 'w') as fd:
    template = template_env.get_template('template_guides_index.jinja2')
    fd.write(template.render(DPV_VERSION=DPV_VERSION, DOCUMENT_STATUS=DOCUMENT_STATUS))
INFO(f"wrote guide {doc} at {filepath}")
INFO('*'*40)

=======
>>>>>>> 93ce0b26
INFO('Generating Search Index')
results_classes = list(DATA.graph.query("""
    SELECT 
        ?iri 
        (group_concat(?type; separator=";") as ?types)
        ?category
    WHERE {
        ?iri a rdfs:Class .
        VALUES ?category { "class" }
        OPTIONAL { ?type skos:broader ?iri }
    } GROUP BY ?iri ORDER BY ?iri
    """))
results_properties = list(DATA.graph.query("""
    SELECT 
        ?iri 
        (group_concat(?type; separator=";") as ?types)
        ?category
    WHERE {
        ?iri a rdf:Property .
        VALUES ?category { "property" }
        OPTIONAL { ?type skos:broader ?iri }
    } GROUP BY ?iri ORDER BY ?iri
    """))

classes = {}
topconcepts = []

for iri, children, category in results_classes+results_properties:
    if not iri.startswith('https://w3id.org/dpv'): continue
    iri = str(iri).strip()
    classes[iri] = {
        'iri': iri,
        'vocab': prefix_from_iri(iri).split(':')[0],
        'label': iri.split('#')[1],
        'children': [],
        'parents': [],
        'category': category,
    }
    relative_iri = iri.replace(f'https://w3id.org/dpv/{DPV_VERSION}', '')
    if relative_iri.startswith('/'):
        relative_iri = relative_iri.replace('/', '', 1)
    elif relative_iri.startswith('#'):
        relative_iri = f"dpv/{relative_iri}"
    classes[iri]['relative-iri'] = relative_iri
    if children:
        for child in children.split(';'):
            if not child.startswith('https://w3id.org/dpv'): continue
            classes[iri]['children'].append(child)

for iri, data in classes.items():
    children = []
    for child in data['children']:
        classes[child]['parents'].append(iri)
        children.append(classes[child])
    data['children'] = children

for iri, data in classes.items():
    if not data['parents']:
        topconcepts.append(iri)

# # DEBUG
# # for data in classes.values():
# #     for x in data['parents']:
# #         if x not in classes:
# #             print(x)

index = []


def add_item_to_index(iri):
    item = classes[iri]
    data = {'name': f'<a class="concept" href="{item["relative-iri"]}">{item["vocab"]}:{item["label"]}</a><sup class="concept-type">{item["category"]}</sup>'}
    if item['children']:
        data['children'] = [
            add_item_to_index(child['iri'])
            for child in sorted(item['children'], key=lambda x: x['iri'])]
    return data


for concept in sorted(topconcepts):
    index.append(add_item_to_index(concept))

filepath = f"{EXPORT_PATH}/search.html"
with open(filepath, 'w') as fd:
    template = template_env.get_template('template_search_index.jinja2')
    fd.write(template.render(
        data=json.dumps(index), 
        num_classes=len(results_classes), 
        num_properties=len(results_properties),
        DPV_VERSION=DPV_VERSION))
INFO(f"wrote search index document at {filepath}")

INFO('*'*40)

# == script ==
if __name__ == '__main__':
    # The script has a default behaviour where it will NOT download
    # any file and will extract ALL CSVs from existing files.
    import argparse
    parser = argparse.ArgumentParser()
    # - `-d` will download and extract ALL files
    parser.add_argument('-G', '--guides', action='store_true', help="generate guides")
    # - `-x` will extract ALL files
    # parser.add_argument('-x', '--x', action='store_true', default=True, help="extract CSVs from all data files")
    # # - `-ds <foo>` will download and extract ONLY `foo` files
    # parser.add_argument('--ds', nargs='+', default=False, help="download only indicated data files")
    # # - `-xs <foo>` will extract ONLY `foo` files
    # parser.add_argument('--xs', nargs='+', default=False, help="extract CSVs from indicated data files")
    args = parser.parse_args()

    # If files are to be downloaded, do the following.
    if args.guides:
        INFO('Generating GUIDES')
        for doc, data in GUIDES.items():
            DEBUG(f'generating guide: {doc}')
            template = data['template']
            filepath = f"{data['output']}"
            with open(filepath, 'w') as fd:
                template = template_env.get_template(template)
                fd.write(template.render(DPV_VERSION=DPV_VERSION, DOCUMENT_STATUS=DOCUMENT_STATUS))
            INFO(f"wrote guide {doc} at {filepath}")
        with open('../guides/index.html', 'w') as fd:
            template = template_env.get_template('template_guides_index.jinja2')
            fd.write(template.render(DPV_VERSION=DPV_VERSION, DOCUMENT_STATUS=DOCUMENT_STATUS))
        INFO(f"wrote guide {doc} at {filepath}")
        INFO('*'*40)<|MERGE_RESOLUTION|>--- conflicted
+++ resolved
@@ -917,25 +917,6 @@
 
 INFO('*'*40)
 
-<<<<<<< HEAD
-INFO('Generating GUIDES')
-
-for doc, data in GUIDES.items():
-    DEBUG(f'generating guide: {doc}')
-    template = data['template']
-    filepath = f"{data['output']}"
-    with open(filepath, 'w') as fd:
-        template = template_env.get_template(template)
-        fd.write(template.render(DPV_VERSION=DPV_VERSION, DOCUMENT_STATUS=DOCUMENT_STATUS))
-    INFO(f"wrote guide {doc} at {filepath}")
-with open('../guides/index.html', 'w') as fd:
-    template = template_env.get_template('template_guides_index.jinja2')
-    fd.write(template.render(DPV_VERSION=DPV_VERSION, DOCUMENT_STATUS=DOCUMENT_STATUS))
-INFO(f"wrote guide {doc} at {filepath}")
-INFO('*'*40)
-
-=======
->>>>>>> 93ce0b26
 INFO('Generating Search Index')
 results_classes = list(DATA.graph.query("""
     SELECT 
