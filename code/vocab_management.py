--- conflicted
+++ resolved
@@ -101,13 +101,8 @@
 # === Import/Export for RDF and HTML ===
 
 # DPV Version
-<<<<<<< HEAD
-DPV_VERSION = "2.0"
-DPV_PUBLISH_DATE = "2024-08-01"
-=======
 DPV_VERSION = "2.1-dev"
 DPV_PUBLISH_DATE = "2024-08-18"
->>>>>>> 93ce0b26
 # Document status: should be one of CG-DRAFT or CG-FINAL
 DOCUMENT_STATUS = "CG-FINAL"
 
