--- conflicted
+++ resolved
@@ -55,11 +55,7 @@
         <p>This document lists the various guides created by the DPVCG and the community providing guidance for the adoption and use of DPV in terms of its concepts and serialisations, or regarding the application of DPV for specific applications or domains.</p>
         <p>The <a href="https://www.w3.org/community/dpvcg/">DPVCG</a> invites contributions regarding additional guides as well as updates to existing guides.</p>
     </section>
-<<<<<<< HEAD
-        {{ sotd('guides') }}
-=======
         {{ sotd('guides', draft=False) }}
->>>>>>> 93ce0b26
         {{ dpv_document_family(document='dpv-guides') }}
 
     <section id="primer">
