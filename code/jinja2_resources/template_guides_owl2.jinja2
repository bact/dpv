--- conflicted
+++ resolved
@@ -56,11 +56,7 @@
 <section id="abstract">
     <p>This document acts as a guide presenting how [[[DPV]]], through its OWL2 encoding (i.e. [[DPV-OWL]]) can be used as an OWL2 vocabulary by easily encoding it in a low-complexity profile of OWL2 called <em>OWL2-PL</em>. </p>
 </section>
-<<<<<<< HEAD
-    {{ sotd('guide-dpv-owl') }}
-=======
     {{ sotd('guide-dpv-owl', draft=False) }}
->>>>>>> 93ce0b26
     {{ dpv_document_family(document='dpv-guide-owl2') }}
 <section id="introduction">
     <h2>Introduction</h2>
