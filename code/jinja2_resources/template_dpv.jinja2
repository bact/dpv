{% from 'macro_term_table.jinja2' import index_concepts, list_items, list_hierarchy, table_properties %}
{% from 'macro_example.jinja2' import example_aside %}
{% from 'macro_dpv_document_family.jinja2' import dpv_document_family, sotd, funding_acknowledgements, ref_dedicated_documentation, language_selector %}
<!DOCTYPE html>
<html lang="{{lang}}">
<head>
  <meta charset="utf-8">
  <title>{% block title %}{{data[vocab_name+'-metadata']['dct:title']}}{% endblock title %}</title>
  <script src="https://www.w3.org/Tools/respec/respec-w3c" class="remove" defer></script>
  {% block RESPEC %}
  <script class="remove">
   // All config options at https://respec.org/docs/ 
   var respecConfig = {
    shortName: "dpv",
    title: "{{data[vocab_name+'-metadata']['dct:title']}}",
    subtitle: "version {{data[vocab_name+'-metadata']['schema:version']}}",
    publishDate: "{{data[vocab_name+'-metadata']['dct:modified']}}",
    specStatus: "CG-FINAL",
    group: "dpvcg",
    latestVersion: "https://w3id.org/dpv/",
    canonicalUri: "https://w3id.org/dpv/",
    edDraftURI: "https://dev.dpvcg.org/dpv",
    github: "w3c/dpv",
    subjectPrefix: "[dpv]",
    doJsonLd: true,
    lint: { "no-unused-dfns": false, "local-refs-exist": true },
    editors: [
    {
      name: "Harshvardhan J. Pandit",
      url: "https://harshp.com/",
      "company": "{{ "Harshvardhan J. Pandit" | generate_author_affiliation }}",
    }
    ],
    authors: [{% for person in data[vocab_name+'-metadata']['dct:creator']|ensure_list|sort %}
      {
        "name": "{{person}}",
        "company": "{{ person | generate_author_affiliation }}"
      }{{"," if not loop.last}}
      {% endfor %}],
    otherLinks: [
      {
        "key": "This Release",
        "data": [
            {
<<<<<<< HEAD
              "value": "https://w3id.org/dpv/v2.0",
              "href": "https://w3id.org/dpv/v2.0"
=======
              "value": "https://w3id.org/dpv/2.0",
              "href": "https://w3id.org/dpv/2.0"
>>>>>>> 8901f9b4
            }
        ]
      },
      {
        "key": "Previous Release",
        "data": [
            {
              "value": "https://w3id.org/dpv/v1.0",
              "href": "https://w3id.org/dpv/v1.0"
            }
        ]
      },
      {
        "key": "Key Publications",
        "data": [
            {
              "value": "Data Privacy Vocabulary (DPV) -- Version 2 (2024)",
              "href": "https://arxiv.org/abs/2404.13426"
            },
            {
              "value": "Creating a Vocabulary for Data Privacy (2019)",
              "href": "https://doi.org/10.1007/978-3-030-33246-4_44"
            }
        ]
      }
    ],
    localBiblio: {%  include 'references.json' %}
  };
</script>
{% endblock RESPEC %}
  <link rel="stylesheet" type="text/css" href="../media/common.css">
</head>
<body>
{% block ABSTRACT %}
    {# {{ language_selector(lang) }} #}
    <section id="abstract">
      <p>The Data Privacy Vocabulary [[DPV]] enables expressing machine-readable metadata about the use and processing of personal data based on legislative requirements such as the General Data Protection Regulation [[GDPR]]. This document describes the DPV specification along with its data model. The canonical URL for DPV is <a href="https://w3id.org/dpv">https://w3id.org/dpv</a> which contains (this) specification. The namespace for DPV terms is <a href="https://w3id.org/dpv#"><code>https://w3id.org/dpv#</code></a>, the suggested prefix is <code>dpv</code>, and this document along with source and releases are available at <a href="https://github.com/w3c/dpv">https://github.com/w3c/dpv</a>.</p>
      {{ sotd(data[vocab_name+'-metadata']) }}
      {{ dpv_document_family(document='dpv-spec') }}
    </section>
{% endblock ABSTRACT %}
{% block INTRODUCTION %}
  <div class="issue" title="ALL diagrams are to be updated"></div>
  <section id="introduction">
    <h2>Introduction</h2>
     <p>The motivation of DPV is to provide a '<i>data model</i>' or an '<i>ontology</i>' of concepts for interoperable representation and exchange of information about processing of (personal) data and the use of technologies. For this, the DPV specification defines concepts and relationships using the [[RDF]] standard, and which can additionally be implemented and applied using technologies appropriate to a use-case's specific requirements.</p>
     <p>The DPV specification contains several distinct groups of concepts, some of which are provided with a taxonomy of concepts to support practical use-cases. In addition to these, 'extensions' to the DPV are also provided which further extend one or more DPV concepts or enable separation of concepts - such as for distinguishing between different jurisdictions and laws. The figure below shows an overview of the DPV concepts along with its extensions.</p>
     <figure id="overview-2">
       <img src="../media/overview-2.png">
       <figcaption>Overview of DPV v2 showing core concepts and relationships with their further expansion as taxonomies and extensions</figcaption>
     </figure>
    <section>
      <h3>Semantics</h3>
      <p><em>This document assumes the reader is familiar with DPV through the [[[PRIMER]]], and thus focuses on providing a topically structured documentation of concepts defined by DPV.</em></p>
      
      <p>DPV's terms are defined using [[RDFS]] &amp; [[SKOS]] semantics where all 'classes' and 'properties' are defined as <code>skos:Concept</code> in addition to <code>rdfs:Class</code> and <code>rdf:Property</code> respectively. For taxonomies or hierarchies, concepts are defined as 'instances' of a top-concept, and relationships within the hierarchy are defined using <code>skos:broader/skos:narrower</code>. For example, [=Purpose=] is the top concept within the purposes taxonomy, and all concepts in the purpose taxonomy are instances of it, and are related to each other using <code>skos:broader/narrower</code> relations, such as  [=ServiceProvision=] and its more specific form [=RequestedServiceProvision=] are both instances of [=Purpose=] while being related to each other using <code>skos:broader/narrower</code>.</p>
      
      <p>[[[DPV-OWL]]] is an alternate serialisation of DPV that contains the same concepts but is provided under a different namespace with the semantics defined using [[OWL]]. The conversion from SKOS to OWL follows the best practices and concerns outlined in [[[SKOS-OWL]]], e.g. by replacing <code>skos:Concept</code> with <code>owl:Class</code>, and using <code>rdfs:subClassOf</code> instead of <code>skos:broader/skos:narrower</code>. See the <a href="../primer/#example-implications-of-using-skos-vs-owl">example showing implications of using SKOS vs OWL</a> in the [[PRIMER]].</p>

      <p>DPV consists of certain 'core concepts' that are intended to be independent representations of specific information, and are distinct from other core concepts. For example, the [=Purpose=] refers only to the <i>purpose of why personal data is processed</i> and is independent as a concept from the other concepts (e.g. [=PersonalData=] or [=LegalBasis=]). The structuring of DPV is based on providing rich and comprehensive taxonomies that group concepts together based on each core concept, e.g. taxonomy of purposes, taxonomy of legal basis. 'Extensions' are a separate group of concepts that expand the 'core' vocabulary to represent specific information e.g. [[PD]] for personal data categories and [[RISK]] for risk management.</p>
    </section>

    <section id="scope-change">
      <h3>Scope Change in v2</h3>
      <p>In DPV v1, the scope of the DPV and the DPVCG was limited to 'privacy', 'data protection', and the 'processing of personal data', including technologies used to perform it. Under this scope, the DPVCG discussed and modelled regulations such as the [[EU-GDPR]] which also share the same scope. Newer laws such as the [[EU-DGA]] and [[EU-AIAct]] share a significant overlap with this scope and necessitate their inclusion in DPVCG's activities. However, such laws utilise the same legal framework to model both personal and non-personal data (for DGA) or regulate a technology that goes beyond 'personal data' (DGA and AI Act). To enable their inclusion and representation as extensions to the DPV, and to enable adopters to utilise a single consistent framework to represent information, the scope of DPVCG and the DPV has been expanded as follows:</p>
      <ol>
        <li>Expansion of scope to include 'data' and 'technologies' instead of only 'personal data' - this means concepts such as [=Purpose=] which were defined as purpose associated with 'personal data' are now defined as purpose associated with 'data or technologies'.</li>
        <li>Creation of concepts to represent expanded scope - such as [=Data=] as the broader concept for both [=PersonalData=] and [=NonPersonalData=].</li>
        <li>Changing the scope of associated extensions such as [[TECH]] and [[RISK]] to be useful for any technology and activities and not just personal data related technologies and activities.</li>
        <li>Creating [[AI]] as a new extension to specifically provide concepts associated with AI technologies.</li>
        <li>Creating extensions to represent concepts from laws regarding 'data and technologies' based on the new concepts and extensions created e.g. [[EU-DGA]] and [[EU-AIAct]] extensions.</li>
        <li>Creating new namespaces such as <code>/legal/eu/gdpr</code> instead of <code>/dpv-gdpr</code> to enable consisting and unambigious representation of legal extensions</li>
        <li>Restructuring the <a href="https://github.com/w3c/dpv">GitHub repository</a> to accommodate the changed structure of DPV extensions</li>
      </ol>
      <p>In addition to the above, the v2 scope change also includes removal of the bespoke 'DPV serialisation' which was based on a custom extension of [[SKOS]]. Instead, the RDFS+SKOS serialisation has been made the default serialisation, and the alternate OWL2 serialisation is continued as before.</p>
      <aside class="note" title="Focus of DPVCG on privacy and data protection">
        <p>Though the scope of DPVCG has expanded significantly from 'personal data' to also include 'any data and technologies', the primary focus of the group remains on privacy and data protection. Therefore, while the group is developing work such as the [[AI]] and [[EU-AIAct]] extensions, it is also interested in understanding how these involve personal data and affect privacy and data protection, and how the DPV and its extensions can help address concerns - such as through taxonomies to support risk and impact assessments in [[RISK]] extension.</p>
        <p>The DPVCG welcomes work associated with [[AI]] or [[EU-AIAct]] and other similar activities which go beyond privacy and data protection, such as AI specific risks and impacts. Such additions are useful to support the group's primary objectives as they help discuss and determine when risks and impacts involve personal data and have an effect on privacy and data protection.</p>
      </aside>
      <aside class="note" title="DPV v2 is backwards-compatible with DPV v1">
        <p>The redefinition of concepts in DPV v2 is backwards compatible as there has only been a scope 'increase' i.e. use of [=Purpose=] in DPV v1 regarding 'personal data' is compatible with [=Purpose=] in DPV v2 regarding 'data and technologies'.</p>
        <p>Specific changes in concepts result in limited breaking of compatibility as these concepts have been removed or remodelled. See the <a href="#changelog">Changelog</a> for more specific information.</p>
      </aside>
    </section>

    <section id="vocab-core">
      <h3>Core Concepts</h3>
      <figure>
        <img title="DPV Core Vocabulary" alt="DPV core vocabulary" src="../media/uml-class-diagram-core.png">
        <figcaption>Overview of concepts in DPV - those in red have been added in v2, those in blue have had their scope expanded to include data and technologies</figcaption>
      </figure>
      <p>The 'Core' concepts and relationships in DPV represent and associate relevant information regarding the what, how, where, who, why of personal data and its processing. These are:</p>
      <table>
      <tr>
          <td>Concept</td>
          <td>Relation</td>
      </tr>
      <tr>
          <td>[=Data=] and [=PersonalData=]</td>
          <td>[=hasData=] and [=hasPersonalData=]</td>
      </tr>
      <tr>
          <td>[=Purpose=]</td>
          <td>[=hasPurpose=]</td>
      </tr>
      <tr>
          <td>[=Processing=]</td>
          <td>[=hasProcessing=]</td>
      </tr>
      <tr>
        <td>[=Entity=]</td>
        <td>[=hasEntity=]</td>
      </tr>
      <tr>
          <td>[=DataController=]</td>
          <td>[=hasDataController=]</td>
      </tr>
      <tr>
          <td>[=DataSubject=]</td>
          <td>[=hasDataSubject=]</td>
      </tr>
      <tr>
          <td>[=Recipient=]</td>
          <td>[=hasRecipient=]</td>
      </tr>
      <tr>
          <td>[=TechnicalMeasure=]</td>
          <td>[=hasTechnicalMeasure=]</td>
      </tr>
      <tr>
          <td>[=OrganisationalMeasure=]</td>
          <td>[=hasOrganisationalMeasure=]</td>
      </tr>
      <tr>
          <td>[=LegalBasis=]</td>
          <td>[=hasLegalBasis=]</td>
      </tr>
      <tr>
          <td>[=Right=]</td>
          <td>[=hasRight=]</td>
      </tr>
      <tr>
          <td>[=Risk=]</td>
          <td>[=hasRisk=]</td>
      </tr>
      <tr>
          <td>[=Context=]</td>
          <td>[=hasContext=]</td>
      </tr>
      <tr>
          <td>[=Technology=]</td>
          <td>[=isImplementedUsingTechnology=]</td>
      </tr>
  </table>
  </section>

  <section>
    <h3>Taxonomies</h3>
    <p>The rest of the document expands on the core concepts through the following taxonomies.</p>
    <ul>
      <li><a href="#vocab-entities"><strong>Entities</strong></a> - different categories of entities (e.g. <a href="#vocab-entities-organisation">Organisations</a>, <a href="#vocab-entities-authority">Authorities</a>, and <a href="#vocab-entities-datasubject">Data Subjects</a>) and various <a href="#vocab-entities-legalrole">Legal Roles</a> they can take (e.g. [=DataController=] or [=DataProcessor=]).</li>
      <li><a href="#vocab-purposes"><strong>Purposes</strong></a> that justify the need or goal for which personal data is processed.</li>
      <li><a href="#vocab-personal-data"><strong>Data and Personal Data</strong></a> categories.</li>
      <li><a href="#vocab-processing"><strong>Processing</strong></a> operations over personal data.</li>
      <li><a href="#vocab-processing-context"><strong>Contextual information about Processing</strong></a> (e.g. <a href="#vocab-processing-context-processing">Processing and Storage Conditions</a>, <a href="#vocab-processing-context-automation">Automation</a>, <a href="#vocab-processing-context-involvement">Entity and Human Invovlement</a>, <a href="#vocab-processing-context-data-source">Data Source</a>, and <a href="#vocab-processing-scale">Scale of Processing</a>).</li>
      <li><a href="#vocab-context"><strong>General Contextual information</strong></a> (e.g. <a href="#vocab-context-duration-frequency">duration and frequency</a>, and <a href="#vocab-context-status">statuses</a> associated with activities.</li>
      <li><a href="#vocab-TOM"><strong>Technical &amp; Organisational Measures</strong></a>.</li>
      <li><a href="#vocab-legal-basis"><strong>Legal Bases</strong></a> that justify the processing (e.g. <a href="#vocab-legal-basis-consent">Consent</a>).</li>
      <li><a href="#vocab-context-jurisdiction"><strong>Locations &amp; Jurisdictions</strong></a> providing relevance to laws, authorities, and location contexts.</li>
      <li><a href="#vocab-risk"><strong>Risk &amp; Impacts</strong></a> for risk assessment, management, and expression of consequences and impacts associated with processing.</li>
      <li><a href="#vocab-rights"><strong>Rights and Rights Exercise</strong></a> for specifying what rights are applicable, how they can be exercised, and how to provide information associated with rights.</li>
      <li><a href="#vocab-rules"><strong>Rules</strong></a> for expressing constraints, requirements, and other forms of rules that can specify or assist in interpreting what is permitted, prohibited, mandatory, etc.</li>
    </ul>
    <p>In addition to these the <a href="#extensions">Extensions</a> section describes the available extensions which also provide additional taxonomies for specific concepts within the DPV.</p>
  </section>
</section>
{% endblock INTRODUCTION %}
{% block VOCAB %}

<section id="vocab-process">
  <h2>Process</h2>
  <p>To 'group' the core concepts together within a specific use-case, the concept [=Process=] and relation [=hasProcess=] are useful (the concept [=PersonalDataHandling=] was used in earlier versions for the same). For example, a 'process' about a specific application can represent the associated purposes, personal data, legal basis, etc. using the relations and provided taxonomies. Involvement or association of a process is indicated with the relation [=hasProcess=].</p>
  <aside class="note" title="PersonalDataHandling in v1 is replaced with Process in v2">
    <p>The concept [=PersonalDataHandling=] in DPV v1 was defined to perform the role of combining other concepts in to 'unit', similar to what [=Process=] is described above. From DPV v2 onwards, <i>Process</i> is recommended to be used instead of <i>PersonalDataHandling</i> as it better suits the terminology used in use-cases and is an existing well-defined concept. The concept <i>PersonalDataHandling</i> and relation [=hasPersonalDataHandling=] will be deprecated in future iterations of DPV.</p>
    <p>Existing uses of [=PersonalDataHandling=] and [=hasPersonalDataHandling=] can be safely replaced with [=Process=] and [=hasProcess=] respectively. Semantically, [=Process=] is the super-class of [=PersonalDataHandling=] which makes instances of [=PersonalDataHandling=] also an instance of [=Process=].</p>
  </aside>
  <p>The following processes categories are provided to indicate e.g. the process is or is not expected to involve personal data:</p>
  {{ list_hierarchy(modules['process']['classes'], lang=lang) }}
  {{ example_aside('dex:E0005') }}
  <section id="vocab-process-nested">
    <h3>Nested Processes</h3>
    <p>Instances of <code>Process</code> can be nested, which means one instance can contain other instances, much like a box with several smaller boxes inside. This permits breaking down complex or dense use-cases into more granular ones and representing them in a more precise and modular fashion. Such a representation also facilitates reuse of the granular or modular processes, or in defining 'templates' and 'patterns', for example to craft a single process representing collecting and storing email addresses and using it in different processes for different purposes.</p>
    <p>From the earlier example, consider the situation where a single <code>Process</code> instance consists of two additional instances representing: (i) data is stored using a data processor, (ii) data is used for Marketing. While it is certainly possible to represent all of this information within one single instance of <code>Process</code>, the adopter may decide to create separate instances of <code>Process</code> based on requirements such as reflecting similar separations for legal documentation or accountability purposes.</p>
    {{ example_aside('dex:E0006') }}
  </section>
  
  <section id="vocab-process-service">
    <h3>Services</h3>
    <p>The concept [=Service=] is a general concept that represents the legal and social notion of 'service', similar to provided 'product' or 'application' or 'process', and does not represent the technical notion of services such as those associated with operating systems or 'cloud services'. Service is useful to indicate a logical grouping of processes into a single 'unit' which has legal relevance - such as a contract covering the service or the provision of a service.</p>
    <aside class="note" title="Service does not refer to technical service concepts">
      <p>Adopters are cautioned against using [=Service=] to represent technical concepts such as those used for operating systems or the technical concept of a 'cloud service' architecture or infrastructure. Adopters should use the [[TECH]] extension which provides such technical concepts.</p>
    </aside>
    <p>To indicate the entities involved in services, the concepts [=ServiceProvider=] and [=ServiceConsumer=] are defined along with the relations [=hasServiceProvider=] and [=hasServiceConsumer=]. Entities acting as providers and consumers can also be controllers or processors or data subjects. For example, a controller or processor may be the service provider for another controller who is the service consumer. Similarly, a processor may be the service provider for data subjects under the instructions of a data controller.</p>
    {{ example_aside('dex:E0031') }}
  </section>
</section>

<section id="vocab-entities">
  <h2>Entities</h2>
  <figure>
    <img src="../media/Entities.png" />
    <figcaption></figcaption>
  </figure>
  {{ ref_dedicated_documentation("modules/entities", "entities") }}
  <p>DPV relies on existing well-founded interpretations for its concepts, which in this case relate to <i>Entity</i> as a generic universal concept and <i>LegalEntity</i> specifically referring to roles defined legally or within legal norms. Expanding on these, DPV provides a taxonomy of entities based on their application within laws and use-cases in the form of <a href="#vocab-entities-legalrole"><i>Legal roles</i></a>, such as [=DataController=], [=DataSubject=], and [=Authority=]. Later, these concepts are expanded into taxonomies for different kinds of entities categorised under a common concept. For example, <a href="#vocab-entities-datasubject">categories of <i>Data Subjects</i></a> such as [=Adult=], [=User=], or [=Employee=]; or <a href="#vocab-entities-authority">kinds of <i>Authorities</i></a>, or <a href="#vocab-entities-organisation">categories of <i>Organisations</i></a>.</p>

  {{ list_hierarchy(modules['entities']['classes'], head='dpv:Entity') }}

  <section id="vocab-entities-legalrole">
    <h3>Legal Roles</h3>
    <p><i>Legal Role</i> is the role taken on by a legal entity based on definitions or criterias from laws, regulations, or other such normative sources. Legal roles assist in representing the role and responsibility of an entity within the context of processing, and from this to determine the requirements and obligations that should apply, and their compliance or conformance.</p>
    {{ list_hierarchy(modules['entities-legalrole']['classes'], head='dpv:LegalEntity') }}
  </section>

  <section id="vocab-entities-authority">
    <h3>Authorities</h3>
    <p>The concept [=Authority=] is a specific Governmental Organisation authorised to enforce a law or regulation. Authorities can be associated with a specific domain, topic, or jurisdiction. DPV currently defines regional authorities for [=NationalAuthority=], [=RegionalAuthority=], and [=SupraNationalAuthority=], and [=DataProtectionAuthority=] represents authorities associated with data protection and privacy. To associate authorities with concepts, the relations [=hasAuthority=] and [=isAuthorityFor=] are provided.</p>
    {{ list_hierarchy(modules['entities-authority']['classes'], head='dpv:Authority') }}
  </section>

  <section id="vocab-entities-organisation">
    <h3>Organisation</h3>
    <p>DPV provides a taxonomy of organisations based on aspects such as whether they are non-profit, international, or governmental. These concepts are useful to accurately represent the nature of organisations.</p>
    {{ list_hierarchy(modules['entities-organisation']['classes'], head='dpv:Organisation') }}
  </section>

  <section id="vocab-entities-datasubject">
    <h3>Data Subjects</h3>
    <p>DPV provides a taxonomy of data subject types to assist with describing what kind of individuals or groups are associated with an use-case. Some examples of such types are agency-based roles: [=Adult=] and [=Child=], [=ParentOfDataSubject=], [=GuardianOfDataSubject=]; those associated with vulnerability: [=VulnerableDataSubject=], [=ElderlyDataSubject=], [=AsylumSeeker=]; domain-specific roles such as [=Patient=], [=Employee=], [=Student=], jurisdictional roles such as [=Citizen=], [=NonCitizen=], [=Immigrant=]; and general roles such as [=User=], [=Member=], [=Participant=], and [=Client=].</p>
    <aside class="note" title="Data Subject is specific to personal data processing">
      <p>The concept [=DataSubject=] is specific to the processing of (their) personal data. To indicate subjects involved in other activities, such as use of technologies, different concepts must be defined and utilised. The [[TECH]] extension defines the concept <code>Subject</code> to refer to this notion of 'subject of technology'.</p>
    </aside>
    {{ list_hierarchy(modules['entities-datasubject']['classes'], head='dpv:DataSubject') }}
  </section>
</section>

<section id="vocab-purposes">
  <h2>Purposes</h2>
  <figure>
    <a href="../media/purpose-2.png" target="_blank">
      <img title="Overview of Purpose taxonomy in DPV" src="../media/purpose-2.png">
    </a>
    <figcaption>Overview of Purpose taxonomy in DPV (click to open in new window)</figcaption>
  </figure>
  {{ ref_dedicated_documentation("modules/purposes", "purposes") }}
  <p>DPV’s taxonomy of purposes is used to represent the goal or reason associated with processing of personal data and use of technologies. For this, purposes are organised within DPV based on several factors such as: management functions related to information (e.g. records, account, finance), fulfilment of objectives (e.g. delivery of goods), providing goods and services (e.g. service provision), intended benefits (e.g. optimisations for service provider or consumer), and legal compliance.</p>
  <p>DPV provides a taxonomy of Purpose <i>instances</i> for use with [=hasPurpose=] relation. In addition, DPV also defines the concept [=Sector=] (associated using [=hasSector=]) to indicate a contextual interpretation of the purpose within a specified sector.</p>

  {{ list_hierarchy(modules['purposes']['classes'], head='dpv:Purpose') }}

</section>


<section id="vocab-personal-data">
  <h2>Data &amp; Personal Data</h2>
  <figure>
    <img src="../media/PersonalData.png" />
    <figcaption></figcaption>
  </figure>
  {{ ref_dedicated_documentation("modules/personal_data", "personal data") }}
  <p>DPV provides the concept [=Data=] and relation [=hasData=] to indicate involvement or association of any data. The concept [=PersonalData=] and the relation [=hasPersonalData=] are provided to indicate what categories or instances of personal data are being processed. The DPV specification only provides a structure for describing personal data, e.g. as being sensitive. For specific categories of personal data for use-cases, [[[PD]]] provides additional concepts that extend the DPV's personal data taxonomy. This separation is to enable adopters to decide whether the extension's concepts are useful to them, or to use other external vocabularies, or define their own.</p>
  <p>In addition to <i>Personal Data</i>, there may be a need to represent <i>Non-Personal Data</i> within the same contextual use-cases. For this, DPV provides the concepts [=NonPersonalData=] and [=SyntheticData=].</p>
  <p>To indicate data categorised based on [=DataSource=], e.g. as "collected personal data", DPV provides: [=CollectedPersonalData=], [=DerivedPersonalData=], [=InferredPersonalData=], [=GeneratedPersonalData=], and [=ObservedPersonalData=].</p>
  <p>For indicating personal data which is sensitive, the concept [=SensitivePersonalData=] is provided. For indicating special categories of data, the concept [=SpecialCategoryPersonalData=] is provided. In this, the concept <i>sensitive</i> indicates that the data needs additional considerations (and perhaps caution) when processing, such as by increasing its security, reducing usage, or performing impact assessments. <i>Special categories</i>, by contrast, are a 'special' type of sensitive personal data requiring additional considerations or obligations defined in laws (or through other forms) that regulate how they should be used or prohibit their use until specific obligations are met.</p>
  <p>To specify data is anonymised, DPV provides two concepts. [=AnonymisedData=] for when data is completely anonymised and cannot be de-anonymised, which is a subtype of [=NonPersonalData=]. And, [=PseudonymisedData=] for when data has only been partially anonymised or de-anonymisation is possible, which is a subtype of [=PersonalData=].</p>     
  <p>DPV defines the following concepts for expressing information about data:</p>
  {{ list_hierarchy(modules['personal_data']['classes'], head='dpv:Data') }}
</section>


<section id="vocab-processing">
  <h2>Processing Operations</h2>
  <figure>
    <img src="../media/processing.png" />
    <figcaption></figcaption>
  </figure>
  {{ ref_dedicated_documentation("modules/processing", "processing") }}
  <p>DPV’s taxonomy of processing concepts reflects the variety of terms used to denote processing activities or operations involving personal data, such as those from [GDPR] Article.4-2 definition of processing. Real-world use of terms associated with processing rarely uses this same wording or terms, except in cases of specific domains and in legal documentation. On the other hand, common terms associated with processing are generally restricted to: collect, use, store, share, and delete.</p>
  <p>DPV provides a taxonomy that aligns both the legal terminologies such as those defined by GDPR with those commonly used. For this, concepts are organised based on whether they subsume other concepts, e.g. Use is a broad concept indicating data is used, which DPV extends to define specific processing concepts for Analyse, Consult, Profiling, and Retrieving. Through this mechanism, whenever an use-case indicates it consults some data, it can be inferred that it also uses that data.</p>
  <p>For concepts related to expressing contextual information associated with processing, such as storage conditions, automation, scale, see <a href="#vocab-processing-context">Processing Context</a> section.</p>
  {{ list_hierarchy(modules['processing']['classes'], head='dpv:Processing') }}
</section>

<section id="vocab-processing-context">
  <h2>Processing Context</h2>
  <figure>
    <img src="../media/Processing_Context.png">
    <figcaption></figcaption>
  </figure>
  {{ ref_dedicated_documentation("modules/processing.html#vocab-processing-context", "processing context") }}
  <section id="vocab-processing-context-processing">
    <h3>Processing &amp; Storage Conditions</h3>
    <p>To describe conditions associated with processing, such as its duration, or specific locations, the concept [=ProcessingCondition=] provided and extended as [=ProcessingDuration=] and [=ProcessingLocation=] along with the relation [=hasProcessingCondition=]. Storage, which is a specific form of processing, has additional dedicated concepts as [=StorageCondition=] as it is a commonly used concept. The concepts are useful to describe processing and storage conditions in  policies, conditions, rules, or documentation - which are important tools for implementing and determining data protection and privacy considerations as well as legal compliance.</p>
    <p>The concept [=StorageCondition=] and the relation [=hasStorageCondition=] represent the general or abstract conditions associated with storage of data. This is specialised to indicate [=StorageDuration=], [=StorageDeletion=], [=StorageRestoration=], and [=StorageLocation=].</p>
    {{ list_hierarchy(modules['processing-context']['classes'], head='dpv:ProcessingCondition') }}
  </section>
  <section id="vocab-processing-context-automation">
    <h3>Automation</h3>
    <p>To indicate processing involves automation, the concept [=AutomationLevel=] and relation [=hasAutomationLevel=] are provided to specify the extent to which automation is implemented or applies. These levels are defined based on [[[ISO-22989]]].</p>
    {{ list_hierarchy(modules['processing-context']['classes'], head='dpv:AutomationLevel') }}
  </section>
  <section id="vocab-processing-context-involvement">
    <h3>Entity/Human Involvement</h3>
    <p>To specify how entities are involved in processing and technologies, including humans, the concept [=EntityInvolvement=] is provided along with the relation [=hasEntityInvolvement=]. Involvement of entities is categorised as 'permissive' for entities being able to perform an activity, and 'non-permissive' for when entities cannot perform an activity. A taxonomy of concepts is provided for permissive and non-permissive involvements to describe scenarios such as entity being able to opt-in or not being able to opt-out, or being able to reverse the output of a process. Involvement is also categorised as 'passive' and 'active' based on whether the entity passively or actively interacts with a 'process' or 'technology'.</p>
    <p>To specifically indicate how humans are involved, the concept [=HumanInvolvement=] is provided. The existing terms used such as 'human in/on/out-of the loop' are not used directly as they have conflicting and ambiguous definitions and uses across different documents. Instead, the DPV concepts provide an explicit and unambiguous indication of human involvement - such as whether they are involved to provide inputs, make decisions, have oversight, or verify processes.</p>
    {{ list_hierarchy(modules['processing-context']['classes'], head='dpv:EntityInvolvement') }}
  </section>
  <section id="vocab-processing-context-data-source">
    <h3>Data Source</h3>
    <p>The concept [=DataSource=] and relation [=hasDataSource=] indicate the source of data. Here, it is important to note that 'source' is distinct from 'origin', where source is where the data came from and origin refers to where the data originated from. Data originated from a data subject can be collected and shared one entity to another, where each entity has as its source the previous entity it obtained the data from.</p>
    {{ list_hierarchy(modules['processing-context']['classes'], head='dpv:DataSource') }}
  </section>
  <section id="vocab-processing-context-misc">
    <h3>Monitoring, Scoring, Decision Making</h3>
    <p>To indicate the processing or technology is performing some kind of decision making, the concept [=DecisionMaking=] is provided. If the processing or technology is automated, the concept  [=AutomatedDecisionMaking=] is provided. To describe the logic involved in decision making, the concept [=AlgorithmicLogic=] is provided. If the processing or technology is performing some evaluation or scoring (e.g. of individuals), the concept [=EvaluationScoring=] is provided. If the processing or technologies are performing 'systematic monitoring' of individuals, the concept [=SystematicMonitoring=] is provided.</p>
    <p>If the processing involves technologies that are being used 'innovatively', the concept [=InnovativeUseOfTechnology=] is provided. Innovative uses can be for existing technologies, described using [=InnovativeUseOfExistingTechnology=] or for new technologies which are described using [=InnovativeUseOfNewTechnologies=].
    <aside class="note" title="Concepts assisting in determining 'sensitive' and 'high-risk' applications">
      <p>These concepts associated with monitoring, scoring, decision making, and innovative uses are intended to model areas or topics that are considered sensitive or high-risk or require caution - such as those defined in [[GDPR]].</p>
    </aside>
  </section>

  <section id="vocab-processing-scale">
    <h3>Scale of Processing</h3>
    <p>DPV provides (qualitative) scales for expressing <i>Data Volume</i>, <i>Data subjects</i>, and <i>Geographical Coverage</i> of processing. Along with these, DPV also provides a <i>Processing Scale</i> to express combinations of these. NOTE: The actual meaning or quantified amounts for each concept are not defined due to their interpretation based on contextual factors such as legislations, guidelines, domains, and variations across industries.</p>

    {{ list_hierarchy(modules['processing-scale']['classes'], head='dpv:Scale') }}
  </section>
</section>


<section id="vocab-context">
  <h2>General Context</h2>
  <figure>
    <img src="../media/Context.png">
    <figcaption></figcaption>
  </figure>
  {{ ref_dedicated_documentation("modules/context", "context") }}
  <section id="vocab-context-duration-frequency">
    <h3>Duration, Frequency, Necessity</h3>
    <p>These concepts enable expressing information about [=Duration=], [=Frequency=], [=Applicability=], [=Importance=], and [=Necessity=] of a [=Context=] (which can be any other concept). In addition to these, the concept [=Justification=] is useful to provide justifications or reasons or explanations - such as for why something must take place or could not take place.</p>
    <p>Each of these concepts has a corresponding relation to express them - [=hasDuration=], [=hasFrequency=], [=hasApplicability=], [=hasImportance=], =hasNecessity=] with [=hasContext=] being the super-relation for these. Justifications are associated with using the relation [=hasJustification=].</p>

    {{ list_hierarchy(modules['context']['classes'], head='dpv:Context') }}
  </section>

  <section id="vocab-context-status">
    <h3>Status</h3>
    <p>To assist with expressing the state or status associated with various activities, DPV provides the [=Status=] concept that can be associated contextually using the [=hasStatus=] relation. Specific subtypes are provided as [=ActivityStatus=], [=ComplianceStatus=] including [=Lawfulness=], [=AuditStatus=], [=ConformanceStatus=], [=RequestStatus=], [=EntityInformedStatus=], [=IntentionStatus=], [=ExpectationStatus=], [=InvolvementStatus=], and [=NotificationStatus=]. The corresponding relations provided are:  [=hasActivityStatus=], [=hasComplianceStatus=], [=hasLawfulness=], [=hasAuditStatus=], [=hasConformanceStatus=], [=hasRequestStatus=], [=hasInformedStatus=], [=hasIntention=], [=hasExpectation=], [=hasInvolvement=], and [=hasNotificationStatus=].</p>

    {{ list_hierarchy(modules['context-status']['classes'], head='dpv:Status') }}
  </section>
</section>


<section id="vocab-TOM">
  <h2>Tech/Org Measures</h2>
  <figure>
    <a href="../media/techorgmeasures-2.png" target="_blank">
      <img title="Overview of Technical & Organisational Measures taxonomy in DPV" src="../media/techorgmeasures-2.png">
    </a>
    <figcaption>Overview of Technical & Organisational Measures taxonomy in DPV (click to open in new window)</figcaption>
  </figure>
  {{ ref_dedicated_documentation("modules/TOM", "Tech & Org measures") }}
  <p>DPV's taxonomy of tech/org measures are structured into four groups representing [=TechnicalMeasure=] such as encryption or deidentification which operate at a technical level, [=OrganisationalMeasure=] such as policies and training which operate at an organisational level, [=LegalMeasure=] which are organisational measures with legal enforcement such as contracts and NDAs, and [=PhysicalMeasure=] which are associated with physical aspects such as environmental protection and physical security. Each of these is provided with a taxonomy that expands upon the core idea to provide a rich list of measures that are intended to protect personal data and technologies (and its associated entities and consequences).</p>
  <p>To indicate applicability of measures, the relations [=hasTechnicalMeasure=], [=hasOrganisationalMeasure=], [=hasLegalMeasure=], and [=hasPhysicalMeasure=] are provided. In addition to these, specific relations are also provided for concepts commonly used or which are important for legal considerations - such as [=hasNotice=] and [=hasPolicy=].</p>
  {{ list_hierarchy(modules['TOM']['classes'], head='dpv:TechnicalOrganisationalMeasure') }}
  
  <section id="vocab-TOM-technical">
    <h3>Technical Measures</h3>
    <figure>
    <a href="../media/techmeasures-2.png" target="_blank">
      <img title="Overview of Technical Measures taxonomy in DPV" src="../media/techmeasures-2.png" style="width: auto; max-height: 500px;">
    </a>
    <figcaption>Overview of Technical Measures taxonomy in DPV (click to open in new window)</figcaption>
  </figure>
  {{ list_hierarchy(modules['TOM-technical']['classes'], head='dpv:TechnicalMeasure') }}
    </section>
  <section id="vocab-TOM-organisational">
    <h3>Organisational Measures</h3>
    <figure>
    <a href="../media/orgmeasures-2.png" target="_blank">
      <img title="Overview of Organisational Measures taxonomy in DPV" src="../media/orgmeasures-2.png">
    </a>
    <figcaption>Overview of Organisational Measures taxonomy in DPV (click to open in new window)</figcaption>
  </figure>
  {{ list_hierarchy(modules['TOM-organisational']['classes'], head='dpv:OrganisationalMeasure') }}
  </section>

  <section id="vocab-TOM-legal">
    <h3>Legal Measures</h3>
    {{ list_hierarchy(modules['TOM-legal']['classes'], head='dpv:LegalMeasure') }}
  </section>

  <section id="vocab-TOM-physical">
    <h3>Physical Measures</h3>
    {{ list_hierarchy(modules['TOM-physical']['classes'], head='dpv:PhysicalMeasure') }}
  </section>
</section>

<section id="vocab-legal-basis">
  <h2>Legal Bases</h2>
  <figure>
    <img src="../media/legal_bases.png">
    <figcaption>Legal Bases in DPV</figcaption>
  </figure>
  {{ ref_dedicated_documentation("modules/legal_basis", "legal basis") }}
  <p>DPV provides the following categories of legal bases based on [[GDPR]] Article 6: consent of the data subject, contract, compliance with legal obligation, protecting vital interests of individuals, legitimate interests, public interest, and official authorities. Though derived from GDPR, these concepts can be applied for other jurisdictions and general use-cases. The legal bases are represented by the concept [=LegalBasis=] and associated using the relation [=hasLegalBasis=].</p>

  <p>When declaring a legal basis, it is important to denote under what law or jurisdiction that legal basis applies. For instance, using [=Consent=] as a legal basis has different obligations and requirements in EU (i.e. [[GDPR]]) as compared to other jurisdictions. Therefore, unless the information is to be implicitly interpreted through some specific legal lens or jurisdictional law, DPV recommends indicating the specific law or legal clause associated with the legal basis so as to scope its interpretation. This can be done using the relation [=hasJurisdiction=] or [=hasApplicableLaw=].</p>

  <p>Extensions enable further extending the legal bases with jurisdiction-specific concepts. For example, the [[EU-GDPR]] and [[EU-DGA]] extensions provide legal bases from [[GDPR]] and [[DGA]] respectively. We welcome similar contributions for extending the GDPR extension as well as creating extensions for other laws and domains.</p>

  <aside class="issue" data-number="111"></aside>

  {{ list_hierarchy(modules['legal_basis']['classes'], head='dpv:LegalBasis') }}

  <section id="vocab-legal-basis-consent">
    <h3>Consent</h3>
    <figure>
      <a href="../media/Consent.png"><img src="../media/Consent.png"></a>
      <figcaption></figcaption>
    </figure>
    <p>Consent in DPV is a specific legal basis representing <i>information associated with consent</i> rather than only <i>given consent</i>. Common information associated with consent includes tasks such as keeping track of whether "consent has been given/obtained", "issuing a consent request", and "withdrawing consent", as well as expressing requirements through terms such as "informed" and "explicit". To assist with representing these concepts as well as keeping records about how they are being applied, DPV provides the following consent concepts.</p>
    <ul>
      <li>[=Consent=] - a type of legal basis representing consent of the individual.</li>
      <li><a href="#vocab-legal-basis-consent-types">Consent Types</a> - to represent criteria for consent, such as [=InformedConsent=] and [=ExplicitlyExpressedConsent=].</li>
      <li><a href="#vocab-legal-basis-consent-status">Consent Status</a> - to represent and keep track of what state/status/stage the consenting process is at, for example indicating the journey or lifecycle from [=ConsentRequested=] to [=ConsentGiven=] and then [=ConsentWithdrawn=].</li>
      <li><a href="#vocab-legal-basis-consent-controls">Consent Controls</a> - to indicate information about how to obtain or provide or reaffirm consent.</li>
    </ul>
    <p>To indicate the duration or validity of a given consent instance, the existing contextual relation [=hasDuration=] along with specific forms of [=Duration=] can be used. For example, to indicate consent is valid until a specific event such as account closure, the duration subtype [=UntilEventDuration=] can be used with additional instantiation or annotation to indicate more details about the event (in this case the closure of account). Similarly, [=UntilTimeDuration=] indicates validity until a specific time instance or timestamp (e.g. 31 December 2022), and [=TemporalDuration=] indicates a relative time duration (e.g. 6 months). To indicate validity without an end condition, [=EndlessDuration=] can be used. To indicate the notice used for informed consent, the concept [=ConsentNotice=] is provided, which can be used with the relation [=hasNotice=].</p>
    <p>To specify consent provided by delegation, such as in the case of a parent or guardian providing consent for/with a child, the [=isIndicatedBy=] relation can be used to associate the parent or guardian responsible for providing consent (or its affirmation). Since by default the consent is presumed to be provided by the individual, when such individuals are associated with their consent, i.e. through [=hasDataSubject=], the additional information provided by [=isIndicatedBy=] can be considered redundant and is often omitted.</p>
    <p>[=ConsentControl=] represents information about how to exercise a control regarding consent. To indicate how an organisation obtains consent, the concept [=ObtainConsent=] is provided. Its corresponding concept [=ProvideConsent=] specifies how a data subject can indicate their consent (decision). The concept [=ReaffirmConsent=] is used to indicate how to perform reaffirmation or confirmation of a previous control (e.g. provide or obtain consent). To associate consent controls, the relation [=hasConsentControl=] is provided. Consent controls are defined by extending relevant [=EntityInvolvement=] concepts [=OptingIntoProcess=] and [=WithdrawingFromProcess=].</p>

    <aside class="note" title="Guide on implementing consent records as per ISO/IEC TS 27560:2023">
      <p>The [[[DPV-27560]]] provides guidance on creation of consent records following the [[[ISO-27560]]] standard.</p>
    </aside>
    <aside class="issue" data-number="91"></aside>

    <section id="vocab-legal-basis-consent-types">
      <h4>Consent Types</h4>
      {{ list_hierarchy(modules['legal_basis-consent-types']['classes'], head='dpv:Consent') }}
    </section>

    <section id="vocab-legal-basis-consent-status">
      <h4>Consent Status</h4>
      {{ list_hierarchy(modules['legal_basis-consent-status']['classes'], head="dpv:ConsentStatus") }}
    </section>

    <section id="vocab-legal-basis-consent-controls">
      <h4>Consent Controls</h4>
      <ol>
        <li>[=ObtainConsent=] for controllers to obtain consent</li>
        <li>[=ProvideConsent=] for data subjects to provide consent</li>
        <li>[=WithdrawConsent=] for data subjects to withdraw consent</li>
        <li>[=ReaffirmConsent=] for controllers and data subjects to reaffirm consent (use with [=ObtainConsent=] or [=ProvideConsent=])</li>
      </ol>
    </section>

  </section>
</section>

<section id="vocab-context-jurisdiction">
  <h2>Location &amp; Jurisdiction</h2>
  <figure>
    <img src="../media/location.png">
    <figcaption></figcaption>
  </figure>
  {{ ref_dedicated_documentation("modules/context.html#vocab-context-jurisdiction", "location & jurisdiction") }}
  <p>To represent location, the concept [=Location=] along with relations [=hasLocation=] is provided. For geo-political locations, the concepts such as [=Country=] and [=SupraNationalUnion=] are provided, with [=hasCountry=] and [=ThirdCountry=] with [=hasThirdCountry=] provided for convenience in common uses (e.g. data storage, transfers).</p>
  <p>To define contextual location concepts, such as there being several locations, or that the location is 'local' to an event, DPV provides two concepts. [=LocationFixture=] specifies whether the location is 'fixed' or 'deterministic', with subtypes for <i>fixed single</i>, <i>fixed multiple</i>, and <i>variable</i> locations. [=LocationLocality=] specifies whether the location is 'local' within the context, with subtypes for <i>local</i>, <i>remote</i>, <i>within a device</i>, or <i>in cloud</i>.</p>
  <p>To represent locations as jurisdictions, the relation [=hasJurisdiction=] is provided. The concept [=Law=] represents an official or authoritative law or regulation created by a government or an authority. To indicate applicability of laws within a jurisdiction, the relation [=hasApplicableLaw=] is provided.</p>
  <p>The [[[LEGAL]]] provides taxonomies extending these concepts, such as to represent specific countries, their laws, authorities, memberships, adequacy decisions, and other information.</p>

  {{ list_hierarchy(modules['context-jurisdiction']['classes']) }}
</section>

<section id="vocab-risk">
  <h2>Risk and Impact Assessment</h2>
  <figure>
    <img src="../media/risk.png">
    <figcaption></figcaption>
  </figure>
  {{ ref_dedicated_documentation("modules/risk", "risk") }}
  <p>For risk management, DPV's provides a lightweight risk ontology based on commonly utilised concepts regarding risk mitigation and risk management. While these concepts permit rudimentary association of risks and mitigations within a use-case, it is important to note that DPV (currently)
    does not provide comprehensive concepts for risk management.</p>
    <p>For more developed representations of risk assessment, mitigation, and management vocabularies, we suggest the adoption of relevant standards, such as the ISO/IEC 31000 series, and welcome contribution for their representation within DPV through [[[RISK]]].</p>

    {{ list_hierarchy(modules['risk']['classes']) }}
</section>

<section id="vocab-rights">
  <h2>Rights and Rights Exercise</h2>
  <figure>
    <img src="../media/rights.png">
    <figcaption></figcaption>
  </figure>
  {{ ref_dedicated_documentation("modules/rights", "rights") }}
  <p>The concept [=Right=] represents a normative concept for what is permissible or necessary in accordance with a system such as laws. To associate rights with concepts that are relevant or within which those rights occur, the relation [=hasRight=] is used. Rights can be <i>passive</i>, which means they are always applicable without requiring anything to be done, or <i>active</i> where they require some action to be taken to initiate or exercise them. To represent these concepts, DPV uses [=PassiveRight=] and [=ActiveRight=] respectively. Rights can be applicable to different contexts or entities. To differentiate rights applicable or afforded to data subjects, the concept [=DataSubjectRight=] is used.</p>
  <p>The information regarding hwo to exercise a right is provided through [=RightExerciseNotice=] and associated using the [=isExercisedAt=] relation. This information can specify contextual information through use of other concepts such as [=PersonalDataHandling=] to denote a <i>necessary</i> [=Purpose=] of [=IdentityVerification=] as part of the rights exercise.</p>
  <p>A [=RightExerciseActivity=] represents a concrete instance of a right being exercised. It can include contextual information such as timestamps, durations, entities, etc. that can be part of record-keeping. An activity can be a single <i>step</i> related to rights exercise -- such as the initial request to exercise that right, or its acknowledgement, or the final step taken to fulfil the right (e.g. provide some information), or it can also be a single activity describing the entire rights exercise process(es). To collate related activities associated with a rights exercise (e.g. associated with a specific data subject or a specific request), the concept [=RightExerciseRecord=] is useful. The information provided to describe or in fulfilment of a right exercise is represented by [=RightFulfilmentNotice=] and that associated when a right exercise cannot be fulfilled is represented by [=RightNonFulfilmentNotice=].</p>

  {{ list_hierarchy(modules['rights']['classes']) }}
</section>

<section id="vocab-rules">
  <h2>Rules</h2>
  {{ ref_dedicated_documentation("modules/rules", "rules") }}
  <p>DPV provides the concept [=Rule=] to specify requirements, constraints, and other forms of 'rules' that are associated with specific contexts (e.g., processing activities) using the relation [=hasRule=]. DPV provides three forms of Rules to represent [=Permission=], [=Prohibition=] and [=Obligation=], and their corresponding relations [=hasPermission=], [=hasProhibition=] and [=hasObligation=], to indicate a Rule that specifies whether something is permitted, prohibited or an obligation, respectively. DPV does not define additional semantics for rules and limits its scope and focus to provide a simple way to specify permissions, prohibitions, and obligations as common rules associated with activities. For a more extensive and richer set of semantics and concepts to represent rules, DPVCG suggests looking towards other languages, such as [[ODRL]], [[SHACL]], and [[RuleML]] that have been developed with the specific goal of representing and applying rules. We welcome contributions for aligning DPV with these, and for providing guidance on how to complement DPV's rule-based concepts with external languages.</p>

  {{ list_hierarchy(modules['rules']['classes']) }}
</section>

<section id="extensions">
  <h2>Extensions</h2>
  <p>To supplement the concepts and taxonomies in [[DPV]] for specific applications, use-cases, or to provide separation for better management of terms, we provide several extensions to the DPV.</p>
  <section id="extension-pd">
    <h3>Personal Data (PD)</h3>
      <p>[[[PD]]] provides additional concepts that extend the DPV's personal data taxonomy based on an opinionated structure contributed by R. Jason Cronk from <a href="https://enterprivacy.com/">EnterPrivacy</a>. This separation is to enable adopters to decide whether the extension's concepts are useful to them, or to use other external vocabularies, or define their own.</p>
      <p>Concepts within [[PD]] are broadly structured in top-down fashion by utilising their relevance and origin as:</p>
      <ul>
        <li>Internal (within the person): e.g. Preferences, Knowledge, Beliefs</li>
        <li>External (visible to others): e.g. Behavioural, Demographics, Physical, Sexual, Identifying</li>
        <li>Household: e.g. personal or household activities</li>
        <li>Social: e.g. Family, Friends, Professional, Public Life, Communication</li>
        <li>Financial: e.g. Transactional, Ownership, Financial Account</li>
        <li>Tracking: e.g. Location, Device based, Contact</li>
        <li>Historical: e.g. Life History</li>
      </ul>
  </section>

  <section id="extension-loc">
    <h3>Locations (LOC)</h3>
    <p>[[[LOC]]] provides additional concepts regarding locations such as countries and regions based on the ISO 3166 standards. It enables representing information such as processing takes place within Ireland, represented by <code>loc:IE</code>, or within European Union (EU) by using <code>loc:EU</code>. We are working on expanding this list to also specify regions, cities, and other pertinent location details, and welcome participation and contributions for this.</p>
  </section>

  <section id="extension-risk">
    <h3>Risk Management (RISK)</h3>
    <p>[[[RISK]]] builds on top of the lightweight risk framework within DPV by providing the following extensive concepts related to risk assessment and management. We are in the process of identifying additional concepts and taxonomies for the risk extension, such as for risk management procedures and the creation of a risk ontology based on ISO standards.</p>
    <ul>
      <li><strong>Risk Controls</strong> - categories of measures such as those related to risk source, likelihood, consequence, vulnerability, as well as the intended effect in terms of monitoring, controlling, halting, removing, or reducing.</li>
      <li><strong>Consequences and Impacts</strong> - list of consequences such as data breaches, costs, identity theft and several others that are categorised based on DPV's impact framework i.e. damage, harm, or detriment.</li>
      <li><strong>Scale for Risk Levels, Severity, and Likelihood</strong> - a 7 point qualitative scale to express concepts associated with levels, severity, and likelihood of risk and its consequences.</li>
      <li><strong>Risk Matrix</strong> - an encoded form of risk matrices based on combinations of severity and likelihood along with the resulting risk level. Risk matrix nodes and values are provided for dimensions 3x3, 5x5, and 7x7.</li>
      <li><strong>Incidents, Reports, and Notices</strong> - specifying incidents such as security incidents or data breaches, documenting information about them, and notices used to communicate with other relevant entities such as authorities and data subjects.</li>
      <li><strong>Risk Management</strong> - risk management concepts based on ISO 31000 series.</li>
    </ul>
  </section>

  <section id="extension-tech">
    <h3>Technologies (TECH)</h3>
    <p>[[[TECH]]] extends the DPV's terms to represent further specific details regarding technologies, their management, and relevance to actual real-world tools and systems. It provides concepts for the following:</p>
    <ul>
      <li><strong>Provision method</strong>: System, Component, Algorithm, Service, Goods, Product, Subscription, Fixed Use</li>
      <li><strong>Communication method</strong>: WiFi, Bluetooth, GPS, Cellular Network</li>
      <li><strong>Actors</strong>: Developer, Provider, User, Subject, etc.</li>
      <li><strong>Intended Use</strong>: what the technology was/is intended to be used for</li>
      <li><strong>Documentation</strong>: technical and user manuals and other documentation</li>
      <li><strong>Status</strong>: whether the technology has been released, has been provided, and other statuses</li>
      <li><strong>Tools</strong>: databases, cookies, etc.</li>
    </ul>
    <p>The intention and aim of developing the TECH extension is to describe real-world tools and services, such as a specific cloud storage provider, and provide categorisation and metadata to connect it to DPV's concepts, such as to indicate the cloud storage instance features encryption at rest as a technical measure. Through these, the management and documentation of use-cases can be made easier by providing the relationships between tools/services and technical measures as a 'knowledge graph'.</p>
  </section>

  <section id="extension-ai">
    <h3>Artificial Intelligence (AI)</h3>
    <p>[[[AI]]] is an extension under development which will further extend the [[TECH]] extension to represent concepts associated with AI. These will include representation of:</p>
    <ul>
      <li><strong>Techniques</strong> such as machine learning and natural language programming</li>
      <li><strong>Capabilities</strong> such as image recognition and text generation</li>
      <li><strong>Lifecycle</strong> such as data collection, training, fine-tuning, etc.</li>
      <li><strong>Risks</strong> such as data poisoning, statistical noise and bias, etc.</li>
      <li><strong>Risk Measures</strong> to address the AI specific risks</li>
      <li><strong>Documentation</strong> such as Data Sheets and Model Cards</li>
      <li><strong>Actors</strong> such as AI Developer and AI Deployer</li>
      <li><strong>Status</strong> associated with AI development</li>
    </ul>
  </section>

  <section id="extension-justifications">
    <h3>Justifications</h3>
    <p>[[[JUSTIFICATIONS]]] provides concepts for use as 'justifications' with DPV. For example, where a right cannot be fulfilled, a justification such as 'identity could not be verified' is represented using a specific concept.</p>
  </section>

  <section id="extension-legal">
    <h3>Legal Concepts (LEGAL)</h3>
    <p>[[[LEGAL]]] provides concepts to represent laws, authorities, and other legal concepts in various jurisdictions. It is structured to create a separate namespace for each country or jurisdiction by using the ISO 3166-2 code, for example <code>IE</code> represents Ireland and <code>EU</code> represents the European Union. Within this namespace, the specific laws and authorities for that jurisdiction are defined.</p>
    <p>At the moment, the following jurisdictions are defined:</p>
    <ul>
      <li>[[[LEGAL-DE]]]</li>
      <li>[[[LEGAL-EU]]]</li>
      <li>[[[LEGAL-GB]]]</li>
      <li>[[[LEGAL-IE]]]</li>
      <li>[[[LEGAL-IN]]]</li>
      <li>[[[LEGAL-US]]]</li>
    </ul>
    <p>At the moment, the following EU laws are defined:</p>
    <section id="extension-eu-gdpr">
      <h4>EU GDPR</h4>
      <p>While several of DPV's concepts are inspired from the GDPR, the use of DPV itself does not point towards specific concepts from GDPR such as legal bases in Article.6. This is to enable use of DPV with different jurisdictional and domain terminologies through the use of extensions. [[[EU-GDPR]]] provides an extension of DPV's concepts for the [[GDPR]] for the following non-exhaustive list of concepts:</p>
      <ul>
        <li><strong>Legal Bases (Art.6)</strong> - DPV's legal bases are extended to represent specific clauses from GDPR Art.6 (e.g. A.6-1a consent).</li>
        <li><strong>Legal Bases (Art.9)</strong> - DPV's legal bases are extended to represent specific clauses from GDPR Art.9 (e.g. A.9-2a explicit consent).</li>
        <li><strong>Legal Bases (Data Transfers)</strong> - DPV's <code>DataTransferLegalBasis</code> is extended to represent GDPR's Articles 45, 46, and 49.</li>
        <li><strong>Data Transfer Tools</strong> - Mechanisms defined by the GDPR for data transfers, e.g. contractual clauses.</li>
        <li><strong>DPIA</strong> - Statuses for representing DPIA related procedures and outcomes, e.g. necessity, high-risk, and consultation required.</li>
      </ul>
    </section>
    <section id="extension-eu-dga">
      <h4>EU DGA</h4>
      <p>The [[[EU-DGA]]] extension provides concepts for the [[[DGA]]].</p>
    </section>
    <section id="extension-eu-aiact">
      <h4>EU AI Act</h4>
      <p>The [[[EU-AIAct]]] extension provides concepts for the [[[AIAct]]].</p>
    </section>
    <section id="extension-eu-nis2">
      <h4>EU NIS2</h4>
      <p>The [[[EU-NIS2]]] extension provides concepts for the [[[NIS2]]].</p>
    </section>
  </section>
</section>

  <section id="working-notes" class="notoc">
    <h3>Notes</h3>
    <p>This document is based on inspiration from the following:</p>
    <ul>
      <li>
        <p>RDF 1.1 Primer <a href="https://www.w3.org/TR/rdf11-primer/"><u>https://www.w3.org/TR/rdf11-primer/</u></a></p>
      </li>
      <li>
        <p>OWL 2 Primer <a href="https://www.w3.org/TR/owl2-primer/"><u>https://www.w3.org/TR/owl2-primer/</u></a></p>
      </li>
      <li>
        <p>PROV Model Primer <a href="https://www.w3.org/TR/prov-primer/"><u>https://www.w3.org/TR/prov-primer/</u></a></p>
      </li>
    </ul>
  </section>
  
<section id="vocabulary">
<h2>Vocabulary Index</h2>
  <section id="dpv-classes">
    {{ index_concepts(vocab, vocab_name, filter="classes", lang=lang) }}
  </section>
  <section id="dpv-properties">
    {{ index_concepts(vocab, vocab_name, filter="properties", lang=lang) }}
  </section>
  <section id="external-concepts">
    <p>The following external concepts are re-used within DPV:</p>
    {{ index_concepts(vocab, vocab_name, filter="external") }}
  </section>
</section>

{% endblock VOCAB %}

{% block ACKNOWLEDGEMENTS %}
<section id="contributors">
  <h2>Contributors</h2>
  <p>Former Editor(s): Axel Polleres ({{"Axel Polleres"|generate_author_affiliation}} - until 2019-12-31)</p>
  <p>The following people have contributed to this vocabulary. The names are ordered alphabetically. The affiliations are informative do not represent formal endorsements. Affiliations may be outdated. The list is generated automatically from the contributors listed for defined concepts.</p>
  <ul>
  {% for person in data[vocab_name+'-metadata']['dct:contributor']|ensure_list|sort %}
    <li>{{ person }} ({{person|generate_author_affiliation}})</li>
  {% endfor %}
  </ul>
</section>
<section id="funding-acknowledgements" class="notoc">
  <h2>Funding Acknowledgements</h2>

  <h3>Funding Sponsors</h3>
  {{ funding_acknowledgements() }}

  <h3>Funding Acknowledgements for Contributors</h3>
  <p>The contributions of Piero Bonatti and Luigi Sauro to the DPVCG have been funded by the European Union’s Horizon 2020 research and innovation programme under grant agreement N. 731601 (<a href="https://specialprivacy.ercim.eu/">project SPECIAL</a>) until 2019, and under grant agreement N. 883464 (<a href="https://trapeze-project.eu/">project TRAPEZE</a>) from 2020 until 2023.</p>
  <p>The contributions of Beatriz Esteves, Delaram Golpayegani, and Rana Saniei have received funding through the <a href="https://protect-network.eu/">PROTECT ITN Project</a> from the European Union’s Horizon 2020 research and innovation programme under the Marie Skłodowska-Curie grant agreement No 813497.</p>
  <p>The contributions of Harshvardhan J. Pandit, Arthit Suriyawongkul, Delaram Golpayegani, and Rob Brennan have been made with the financial support of Science Foundation Ireland under Grant Agreement No. 13/RC/2106_P2 at the ADAPT SFI Research Centre.</p>

</section>
{% endblock ACKNOWLEDGEMENTS %}
{% block PROPOSED %}
{% if proposed %}
<section id="proposed-terms" class="appendix">
  <h2>Proposed Terms</h2>
  <p>The following terms have been proposed for inclusion, and are under discussion. They are provided here for illustrative purposes and should not be considered as part of DPV.</p>
  {% for name, terms in proposed.items() %}
    <strong>{{name}}</strong>
    <ul>{% for term in terms %}
      <li>{{term}}</li>
    {% endfor %}</ul>
  {% endfor %}
</section>
{% endif %}
{% endblock PROPOSED %}

<section id="serialisation-overview" class="appendix">
  <h2>DPV concepts across serialisations</h2>
  <p>The table provides an overview of the expression of concepts across the three DPV serialisations. These may be expanded in the future, including to non-semantic-web serialisations. </p>
  <table>
    <thead>
      <th>Concept</th>
      <th>Default</th>
      <th>OWL</th>
    </thead>
    <tbody>
      <tr>
        <td>Semantics</td>
        <td>[[RDF]], [[RDFS]], [[SKOS]]</td>
        <td>[[RDF]], [[RDFS]], [[OWL]]</td>
      </tr>
      <tr>
        <td>Concept/Term</td>
        </td><td><code>skos:Concept</code></td>
        <td><code>owl:Class</code></td>
      </tr>
      <tr>
        <td>subtype relation</td>
        </td><td><code>skos:broader</code></td>
        <td><code>owl:subClassOf</code></td>
      </tr>
      <tr>
        <td>instance/type relation</td>
        </td><td><code>rdf:type</code></td>
        <td><code>rdf:type</code></td>
      </tr>
      <tr>
        <td>relations/association</td>
        </td><td><code>rdf:Property</code></td>
        <td><code>owl:ObjectProperty</code></td>
      </tr>
      <tr>
        <td>relation domain</td>
        </td><td><code>rdfs:domain</code></td>
        <td><code>rdfs:domain</code></td>
      </tr>
      <tr>
        <td>relation range</td>
        </td><td><code>rdfs:range</code></td>
        <td><code>rdfs:range</code></td>
      </tr>
    </tbody>
  </table>
</section>

<section id="changelog">
  <h2>Changes from v1 to v2</h2>
  <div class="issue" title="Statement on changes in v2"></div>
</section>

<section class="appendix" id="issue-summary"></section>
<script type="text/javascript" src="../media/common.js" defer></script>
</body>
</html><|MERGE_RESOLUTION|>--- conflicted
+++ resolved
@@ -42,13 +42,8 @@
         "key": "This Release",
         "data": [
             {
-<<<<<<< HEAD
-              "value": "https://w3id.org/dpv/v2.0",
-              "href": "https://w3id.org/dpv/v2.0"
-=======
               "value": "https://w3id.org/dpv/2.0",
               "href": "https://w3id.org/dpv/2.0"
->>>>>>> 8901f9b4
             }
         ]
       },
