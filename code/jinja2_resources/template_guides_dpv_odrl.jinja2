{% from 'macro_dpv_document_family.jinja2' import dpv_document_family, sotd, funding_acknowledgements %}
<!DOCTYPE html>
<html>
<head>
  <meta charset="utf-8">
  <title>Guide for using DPV with ODRL</title>
  <script src="https://www.w3.org/Tools/respec/respec-w3c" class="remove" defer></script>
  <script class="remove">
   // All config options at https://respec.org/docs/ 
   var respecConfig = {
    shortName: "guide-dpv-odrl",
    title: "Guide for using DPV with ODRL",
    subtitle: "Work in Progress",
    publishDate: "2024-07-01",
    specStatus: "{{DOCUMENT_STATUS}}",
    group: "dpvcg",
    latestVersion: "https://w3id.org/dpv/guides/dpv-odrl",
    canonicalUri: "https://w3id.org/dpv/guides/dpv-odrl",
    edDraftURI: "https://dev.dpvcg.org/guides/dpv-odrl",
    github: "w3c/dpv",
    subjectPrefix: "[dpv]",
    doJsonLd: true,
    lint: { "no-unused-dfns": false },
    editors: [{
      name: "Harshvardhan J. Pandit",
      url: "https://harshp.com",
      "company": "{{ "Harshvardhan J. Pandit" | generate_author_affiliation }}"
    }],
    otherLinks: [
      {
        "key": "Key Publications",
        "data": [
            {
              "value": "Data Privacy Vocabulary (DPV) -- Version 2 (2024)",
              "href": "https://arxiv.org/abs/2404.13426"
            }
        ]
      }
    ],
    localBiblio: {%  include 'references.json' %}
  };
</script>
<link rel="stylesheet" type="text/css" href="../diagrams/common.css">
<link rel="shortcut icon" href="../diagrams/favicon-16x16.png" type="image/x-icon" sizes="16x16" />
  <link rel="shortcut icon" href="../diagrams/favicon-32x32.png" type="image/x-icon" sizes="32x32" />
</head>
<body>
<section id="abstract">
    <p>This document will provide a guide for using DPV with ODRL. Currently, it is a work in progress.</p>
<<<<<<< HEAD
=======
</section>
      {{ sotd() }}
    {{ dpv_document_family('guide-dpv-odrl') }}

<section id="namespaces">
  <h3>Namespaces</h3>
    <p>The following namespaces and prefixes are used throughout this document:</p>
    <table>
        <thead><tr><th>prefix</th><th>URI</th></tr></thead>
        <tbody>
            <tr><td>dpv</td> <td><a href="https://w3id.org/dpv">https://w3id.org/dpv#</a></td></tr>
            <tr><td>pd</td> <td><a href="https://w3id.org/dpv/pd">https://w3id.org/dpv/pd#</a></td></tr>
            <tr><td>loc</td> <td><a href="https://w3id.org/dpv">https://w3id.org/dpv/loc#</a></td></tr>
            <tr><td>tech</td> <td><a href="https://w3id.org/dpv">https://w3id.org/dpv/tech#</a></td></tr>
            <tr><td>eu-gdpr</td> <td><a href="https://w3id.org/dpv/legal/eu/gdpr">https://w3id.org/dpv/legal/eu/gdpr#</a></td></tr>
            <tr><td>dcterms</td> <td><a href="http://purl.org/dc/terms">http://purl.org/dc/terms/</a></td></tr>
            <tr><td>dcat</td> <td><a href="http://www.w3.org/ns/dcat#">http://www.w3.org/ns/dcat#</a></td></tr>
            <tr><td>odrl</td> <td><a href="http://www.w3.org/ns/odrl/2/">http://www.w3.org/ns/odrl/2/</a></td></tr>
            <tr><td>dpv-odrl</td> <td><a href="https://w3id.org/dpv/odrl">https://w3id.org/dpv/odrl#</a></td></tr>
            <tr><td>xsd</td> <td><a href="http://www.w3.org/2001/XMLSchema#">http://www.w3.org/2001/XMLSchema#</a></td></tr>
            <tr><td>ex</td> <td><a href="https://example.com">https://example.com/</a></td></tr>
        </tbody>
    </table>
</section>

<section id="introduction">
  <h2>Introduction</h2>
  <section>
    <h3>ODRL</h3>
    <p>TODO</p>
  </section>
  <section>
    <h3>Advantages of using DPV and ODRL</h3>
    <p>for the expression of deontic logic-based policies</p>
  </section>
</section>

<section id="alignment">
  <h2>Alignment with ODRL</h2>
  <section>
    <h3>Mapping: DPV x ODRL terms</h3>
    <p>Mapping of how each DPV term should be used within an ODRL policy. This information will be represented in machine-readable as an ODRL profile that follows the best practices documented at <a>ODRL profile BP</a>.</p>
    <table>
      <thead>
        <tr>
          <th>DPV (rows), ODRL (columns)</th>
          <th>Policy</th>
          <th>Rule</th>
          <th>Asset</th>
          <th>Action</th>
          <th>Party</th>
          <th>Constraint</th>
          <th>Constraint dataType</th>
          <th>Constraint unit</th>
          <th>Constraint status</th>
        </tr>
      </thead>
      <tbody>
        <tr>
          <th>Process</th>
          <td>X</td>
          <td></td>
          <td></td>
          <td></td>
          <td></td>
          <td></td>
          <td></td>
          <td></td>
          <td></td>
        </tr>
      </tbody>
    </table>
  </section>
  <section>
    <h3>Process</h3>
    <p>Unless stated otherwise, i.e., using DPV Rules, a DPV process instantiation must be interpreted as a permissive policy.</p>
    <aside class="example" title="Example specifying a mapping from a DPV Process to an ODRL Policy">
      <p>A DPV process describing a personal data handling activity:</p>
      <pre><code>
        ex:Alpha a dpv:DataController .
        ex:AlphaPaymentManagement a dpv:Process ;
          dpv:hasDataController ex:Alpha ;
          dpv:hasPersonalData pd:BankAccount ;
          dpv:hasProcessing dpv:Use ;
          dpv:hasPurpose dpv:PaymentManagement .
      </code></pre>
      <p>Can be defined as the following ODRL policy:</p>
      <pre><code>
      ex:policy-AlphaPaymentManagement a odrl:Policy ;
        dcterms:creator ex:Alpha ;
        dcterms:issued "2022-11-08T17:26:35"^^xsd:dateTime ;
        odrl:uid ex:policy-AlphaPaymentManagement ;
        odrl:profile dpv-odrl: ;
        odrl:permission [
          odrl:assigner ex:Alpha ;
          odrl:target pd:BankAccount ;
          odrl:action dpv-odrl:Use ;
          odrl:constraint [
            odrl:leftOperand dpv-odrl:Purpose ;
            odrl:operator odrl:isA ;
            odrl:rightOperand dpv:PaymentManagement ] ] .
      </code></pre>
    </aside>
  </section>
>>>>>>> 93ce0b26
</section>
      {{ sotd() }}
    {{ dpv_document_family('guide-dpv-odrl') }}

{% block ACKNOWLEDGEMENTS %}
<section id="funding-acknowledgements" class="notoc">
  <h2>Funding Acknowledgements</h2>

  <h3>Funding Sponsors</h3>
  {{ funding_acknowledgements() }}

  <h3>Funding Acknowledgements for Contributors</h3>
  <p>The contributions of Beatriz Esteves have received funding through the <a href="https://protect-network.eu/">PROTECT ITN Project</a> from the European Union’s Horizon 2020 research and innovation programme under the Marie Skłodowska-Curie grant agreement No 813497.</p>
  <p>The contributions of Harshvardhan J. Pandit have been made with the financial support of Science Foundation Ireland under Grant Agreement No. 13/RC/2106_P2 at the ADAPT SFI Research Centre.</p>

</section>
{% endblock ACKNOWLEDGEMENTS %}
<script type="text/javascript" src="../diagrams/common.js" defer></script>
</body>
</html><|MERGE_RESOLUTION|>--- conflicted
+++ resolved
@@ -47,8 +47,6 @@
 <body>
 <section id="abstract">
     <p>This document will provide a guide for using DPV with ODRL. Currently, it is a work in progress.</p>
-<<<<<<< HEAD
-=======
 </section>
       {{ sotd() }}
     {{ dpv_document_family('guide-dpv-odrl') }}
@@ -153,7 +151,6 @@
       </code></pre>
     </aside>
   </section>
->>>>>>> 93ce0b26
 </section>
       {{ sotd() }}
     {{ dpv_document_family('guide-dpv-odrl') }}
